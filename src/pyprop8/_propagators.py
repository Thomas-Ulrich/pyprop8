import numpy as np
from pyprop8 import _scaledmatrix as scm

##################################
### Boundary condition vectors ###
##################################
def freeSurfaceBoundary(nk, sh=False):
    # (2011) Eq. 85 (with P-SV system in minor vector form)
    if sh:
        m = np.zeros([nk, 2, 1], dtype="complex128")
    else:
        m = np.zeros([nk, 6, 1], dtype="complex128")
    m[:, 0, 0] = 1
    return scm.ScaledMatrixStack(m)


def oceanFloorBoundary(depth, omega, k, sigma, rho, sh=False):
    # (2011) Eqs. 86 & 88 (P-SV in minor vector form)
    nk = k.shape[0]
    if sh:
        m = np.zeros([nk, 2, 1], dtype="complex128")
        m[:, 0, 0] = 1
    else:
        zsig = np.lib.scimath.sqrt(k**2 - rho * omega**2 / sigma)
        t = np.exp(-2 * depth * zsig)
        m = np.zeros([nk, 6, 1], dtype="complex128")
        m[:, 0, 0] = 1 + t
        if omega != 0:
            m[:, 3, 0] = -rho * omega**2 * (1 - t) / zsig
    return scm.ScaledMatrixStack(m)


def oceanFloorBoundary_deriv(depth, omega, k, sigma, rho, sh=False):
    # Derivative of (2011) Eqs. 86 & 88 wrt ocean depth (i.e. layer thickness)
    nk = k.shape[0]
    if sh:
        m = np.zeros([nk, 2, 1], dtype="complex128")
    else:
        zsig = np.lib.scimath.sqrt(k**2 - rho * omega**2 / sigma)
        t = np.exp(-2 * depth * zsig)
        m = np.zeros([nk, 6, 1], dtype="complex128")
        m[:, 0, 0] = -2 * t * zsig
        if omega != 0:
            m[:, 3, 0] = -2 * rho * t * omega**2
    return scm.ScaledMatrixStack(m)


def underlyingHalfspaceBoundary(omega, k, sigma, mu, rho, sh=False):
    # (2011) Eqs. 89 & 90
    nk = k.shape[0]

    zmu = np.lib.scimath.sqrt(k**2 - rho * omega**2 / mu)
    if sh:
        m = np.zeros([nk, 2, 1], dtype="complex128")
        m[:, 0, 0] = 1
        m[:, 1, 0] = mu * zmu
    else:
        zsig = np.lib.scimath.sqrt(k**2 - rho * omega**2 / sigma)
        # xi <-- (2011) Eq. 91
        xi = np.zeros_like(zsig)
        xi[k == 0] = np.sqrt(mu / sigma)
        xi[k > 0] = (rho * omega**2 / sigma - k[k > 0] ** 2 * (1 + mu / sigma)) / (
            k[k > 0] ** 2 + zsig[k > 0] * zmu[k > 0]
        )
        m = np.zeros([nk, 6, 1], dtype="complex128")
        m[:, 0, 0] = xi / mu
        m[:, 1, 0] = 2 * k * (xi + 0.5)
        m[:, 2, 0] = -zsig
        m[:, 3, 0] = zmu
        m[:, 4, 0] = -2 * k * (xi + 0.5)
        m[:, 5, 0] = rho * omega**2 - 4 * k**2 * mu * (xi + 1)
    return scm.ScaledMatrixStack(m)


def sourceVector(MT, F, k, sigma, mu):
    # (2011) Eqs. 21 & 22.
    nk = k.shape[0]
    s = np.zeros([nk, 4, 5], dtype="complex128")  # P-SV system, eq.21
    s2 = np.zeros([nk, 2, 5], dtype="complex128")  # SH system, eq. 22
    s[:, 0, 2] = MT[2, 2] / sigma
    s[:, 2, 2] = -F[2]
    s[:, 3, 2] = (
        0.5 * k * (MT[0, 0] + MT[1, 1]) - k * (sigma - 2 * mu) * MT[2, 2] / sigma
    )
    s2[:, 1, 2] = 0.5 * k * (MT[0, 1] - MT[1, 0])
    for sgn in [-1, 1]:
        s[:, 1, 2 + sgn] = 0.5 * (sgn * MT[0, 2] - 1j * MT[1, 2]) / mu
        s[:, 2, 2 + sgn] = sgn * 0.5 * k * (MT[0, 2] - MT[2, 0]) + 0.5 * 1j * k * (
            MT[2, 1] - MT[1, 2]
        )
        s[:, 3, 2 + sgn] = 0.5 * (-sgn * F[0] + 1j * F[1])
        s[:, 3, 2 + 2 * sgn] = 0.25 * k * (
            MT[1, 1] - MT[0, 0]
        ) + sgn * 0.25 * 1j * k * (MT[0, 1] + MT[1, 0])
        s2[:, 0, 2 + sgn] = 0.5 * (-sgn * MT[1, 2] - 1j * MT[0, 2]) / mu
        s2[:, 1, 2 + sgn] = 0.5 * (sgn * F[1] + 1j * F[0])
        s2[:, 1, 2 + 2 * sgn] = 0.25 * k * (
            MT[0, 1] + MT[1, 0]
        ) - sgn * 0.25 * 1j * k * (MT[1, 1] - MT[0, 0])
    return scm.ScaledMatrixStack(s), scm.ScaledMatrixStack(s2)


def sourceVector_ddep(MT, F, omega, k, sigma, mu, rho):
    # (2012) Eqs. A37 & A38
    # i.e. derivative of (2011) Eqs. 21 & 22 wrt source depth.
    lam = sigma - 2 * mu
    gamma = mu * (3 * lam + 2 * mu) / (lam + 2 * mu)
    nk = k.shape[0]
    s = np.zeros([nk, 4, 5], dtype="complex128")  # P-SV system, eq. A37
    s2 = np.zeros([nk, 2, 5], dtype="complex128")  # SH system, eq. A38
    s[:, 0, 2] = F[2] / sigma
    s[:, 1, 2] = (
        -k
        * (sigma * (MT[0, 0] + MT[1, 1]) - 2 * (lam + mu) * MT[2, 2])
        / (2 * mu * sigma)
    )
    s[:, 2, 2] = (
        -0.5 * k**2 * (MT[0, 0] + MT[1, 1])
        + (k**2 * lam + rho * omega**2) * MT[2, 2] / sigma
    )
    s[:, 3, 2] = -k * lam * F[2] / sigma
    s2[:, 0, 2] = k * (-MT[0, 1] + MT[1, 0]) / (2 * mu)
    for sgn in [-1, 1]:
        s[:, 0, 2 + sgn] = (
            k
            * (
                (lam + mu) * (-sgn * MT[0, 2] + 1j * MT[1, 2])
                + mu * (sgn * MT[2, 0] - 1j * MT[2, 1])
            )
            / (2 * mu * sigma)
        )
        s[:, 1, 2 + sgn] = (sgn * F[0] - 1j * F[1]) / (2 * mu)
        s[:, 2, 2 + sgn] = 0.5 * k * (sgn * F[0] - 1j * F[1])
        s[:, 3, 2 + sgn] = (
            -sgn * mu * k**2 * (sigma - 2 * mu) * MT[2, 0]
            + (k**2 * mu * (2 * mu - 3 * sigma) + rho * sigma * omega**2)
            * (sgn * MT[2, 0] - 1j * MT[1, 2])
            - 1j * k**2 * mu * (2 * mu - sigma) * MT[2, 1]
        ) / (2 * mu * sigma)
        # s[:,3,2+sgn] = (k**2 * lam*(-sgn*MT[2,0]+1j*MT[2,1])+(sgn*MT[0,2]-1j*MT[1,2])*(k**2 * (lam*mu - (gamma+mu)*sigma+rho*sigma*omega**2))/mu)/(2*sigma)
        s[:, 1, 2 + 2 * sgn] = k * (MT[0, 0] - MT[1, 1]) / (4 * mu) - sgn * 1j * k * (
            MT[0, 1] + MT[1, 0]
        ) / (4 * mu)
        s[:, 2, 2 + 2 * sgn] = 0.25 * k**2 * (
            MT[0, 0] - MT[1, 1]
        ) - 0.25 * sgn * 1j * k**2 * (MT[0, 1] + MT[1, 0])
        s2[:, 0, 2 + sgn] = (-sgn * F[1] - 1j * F[0]) / (2 * mu)
        s2[:, 1, 2 + sgn] = (
            (k**2 * mu - rho * omega**2)
            * (sgn * MT[1, 2] + 1j * MT[0, 2])
            / (2 * mu)
        )
        s2[:, 0, 2 + 2 * sgn] = -k * (MT[0, 1] + MT[1, 0]) / (4 * mu) + sgn * 1j * k * (
            MT[1, 1] - MT[0, 0]
        ) / (4 * mu)
    return scm.ScaledMatrixStack(s), scm.ScaledMatrixStack(s2)


###################
### Propagation ###
###################


def exphyp(x):
    a = np.real(x)
    b = np.imag(x)
    sgn = np.sign(a)
    t = np.exp(-2 * sgn * a)
    return (
        0.5 * np.cos(b) * (1 + t) + 0.5j * np.sin(b) * sgn * (1 - t),
        0.5 * np.cos(b) * sgn * (1 - t) + 0.5j * np.sin(b) * (1 + t),
        sgn * a,
    )


def propagate_zerofreq(k, dz, sigma, mu, rho, m2=None, m4=None, m6=None, inplace=True):
<<<<<<< HEAD
    # See Mathematica notebook for equations
    # Propagator matrices evaluated at w=0
=======
    """Perform propagation through a layer of thickness dz and physical
    properties (sigma, mu, rho) for a stack of minor vectors corresponding to
    spatial wavenumbers given in array k. Special case for zero (temporal) frequency.
    """
>>>>>>> 433078ff
    nk = k.shape[0]
    c, s, scale = exphyp(dz * k)
    # Terms that don't change under h->-h
    if m2 is not None:
        # (2011) Eq. 84
        M = np.zeros((nk, 2, 2), dtype="complex128")
        M[:, 0, 0] = c
        M[:, 0, 1] = s / (mu * k)
        M[:, 1, 0] = mu * k * s
        M[:, 1, 1] = c
        if inplace:
            out = m2
        else:
            out = None
        # And do the propagation
        m2r = scm.ScaledMatrixStack(M, scale.copy()).matmul(m2, out=out)
        del M
    else:
        m2r = None
    if m4 is not None:
<<<<<<< HEAD
        # exp( h A' ) (eq. 62 at zero freq)
=======
        # Exp ( h A' ) where A' is (2011) Eq. 57 and h = (z-z_s) (text following eq. 57)
>>>>>>> 433078ff
        exphap = np.zeros([nk, 4, 4], dtype="complex128")
        exphap[:, 0, 0] = c
        exphap[:, 0, 1] = dz * s * rho * (sigma - mu) / (2 * sigma * mu)
        exphap[:, 0, 2] = (
            rho * (c * dz * k * (mu - sigma) + s * (mu + sigma)) / (2 * k * mu * sigma)
        )
        exphap[:, 0, 3] = -s
        exphap[:, 1, 1] = c
        exphap[:, 1, 2] = -s
        exphap[:, 2, 1] = -s
        exphap[:, 2, 2] = c
        exphap[:, 3, 0] = -s
        exphap[:, 3, 1] = (
            rho * (c * dz * k * (mu - sigma) - s * (mu + sigma)) / (2 * k * mu * sigma)
        )
        exphap[:, 3, 2] = dz * s * rho * (sigma - mu) / (2 * sigma * mu)
        exphap[:, 3, 3] = c
        M = scm.ScaledMatrixStack(exphap, scale.copy())
        del exphap
        # (2011) Eq. 55
        Z = np.zeros([nk, 4, 4], dtype="complex128")
        rtrho = np.sqrt(rho)
        Z[:, 0, 0] = 1 / rtrho
        Z[:, 1, 3] = -1 / rtrho
        Z[:, 2, 2] = rtrho
        Z[:, 2, 3] = -2 * k * mu / rtrho
        Z[:, 3, 0] = 2 * k * mu / rtrho
        Z[:, 3, 1] = rtrho
        # Z^{-1}
        iZ = np.zeros([nk, 4, 4], dtype="complex128")
        iZ[:, 0, 0] = rtrho
        iZ[:, 1, 0] = -2 * k * mu / rtrho
        iZ[:, 1, 3] = 1 / rtrho
        iZ[:, 2, 1] = -2 * k * mu / rtrho
        iZ[:, 2, 2] = 1 / rtrho
        iZ[:, 3, 1] = -rtrho
        if inplace:
            out = m4
        else:
            out = None
        m4r = scm.ScaledMatrixStack(Z).matmul(
            M.matmul(scm.ScaledMatrixStack(iZ).matmul(m4, out=out), out=out), out=out
        )
        del Z, iZ, M
    else:
        m4r = None
    if m6 is not None:
<<<<<<< HEAD
        # See Mathematica notebook. exp(h A' ) evaluated at zero frequency
        # and then split into two parts: one containing cosh/sinh terms
        # and the other without (because they need to be rescaled differently)
        # Rescaling of some components then rolled into definition of Z/inv(Z)
=======
        # Minors of exp(h A')
>>>>>>> 433078ff
        exphap = np.zeros([nk, 6, 6], dtype="complex128")
        exphap[:, 0, 0] = c**2
        exphap[:, 0, 1] = -c * s
        exphap[:, 0, 3] = -rho * c * s * (mu + sigma)
        exphap[:, 0, 4] = c * s
        exphap[:, 0, 5] = -(s**2)

        exphap[:, 1, 0] = -c * s
        exphap[:, 1, 1] = c**2
        exphap[:, 1, 3] = s**2 * rho * (mu + sigma)
        exphap[:, 1, 4] = -(s**2)
        exphap[:, 1, 5] = c * s

        exphap[:, 2, 0] = -rho * c * s * (mu + sigma)
        exphap[:, 2, 1] = s**2 * rho * (mu + sigma)
        exphap[:, 2, 3] = (s * rho * (mu + sigma)) ** 2
        exphap[:, 2, 4] = -(s**2) * rho * (mu + sigma)
        exphap[:, 2, 5] = rho * c * s * (mu + sigma)

        exphap[:, 4, 0] = c * s
        exphap[:, 4, 1] = -(s**2)
        exphap[:, 4, 3] = -(s**2) * rho * (mu + sigma)
        exphap[:, 4, 4] = c**2
        exphap[:, 4, 5] = -c * s

        exphap[:, 5, 0] = -(s**2)
        exphap[:, 5, 1] = c * s
        exphap[:, 5, 3] = rho * c * s * (mu + sigma)
        exphap[:, 5, 4] = -c * s
        exphap[:, 5, 5] = c**2

        exphap_noscale = np.zeros([nk, 6, 6], dtype="complex128")
        exphap_noscale[:, 0, 3] = -rho * dz * k * (mu - sigma)
        exphap_noscale[:, 2, 0] = rho * dz * k * (mu - sigma)
        exphap_noscale[:, 2, 2] = 2 * k * mu * sigma
        exphap_noscale[:, 2, 3] = -((rho * dz * k * (mu - sigma)) ** 2)
        exphap_noscale[:, 2, 5] = rho * dz * k * (mu - sigma)
        exphap_noscale[:, 3, 3] = 2 * k * mu * sigma
        exphap_noscale[:, 5, 3] = -rho * dz * k * (mu - sigma)
        M = scm.ScaledMatrixStack(exphap, 2 * scale.copy()) + scm.ScaledMatrixStack(
            exphap_noscale
        )
<<<<<<< HEAD
        # These are not Z/inv(Z) as defined in (2011) paper -- 
        # we have pulled some scale factors out of exp(h A') and into
        # these matrices.
=======
        # Minors of Z
>>>>>>> 433078ff
        Z = np.zeros([nk, 6, 6], dtype="complex128")
        Z[:, 0, 2] = -1 / (2 * k * mu * rho * sigma)
        Z[:, 1, 1] = 1
        Z[:, 1, 2] = -1 / (rho * sigma)
        Z[:, 2, 0] = 1
        Z[:, 3, 5] = 1
        Z[:, 4, 2] = 1 / (rho * sigma)
        Z[:, 4, 4] = 1
        Z[:, 5, 1] = -2 * k * mu
        Z[:, 5, 2] = 2 * k * mu / (rho * sigma)
        Z[:, 5, 3] = -rho
        Z[:, 5, 4] = 2 * k * mu
        # Minors of Z^{-1}
        iZ = np.zeros([nk, 6, 6], dtype="complex128")
        iZ[:, 0, 2] = 1
        iZ[:, 1, 0] = -2 * k * mu
        iZ[:, 1, 1] = 1
        iZ[:, 2, 0] = -rho
        iZ[:, 3, 0] = 2 * (mu * k) / (rho * sigma)
        iZ[:, 3, 1] = -1 / (rho * sigma)
        iZ[:, 3, 4] = 1 / (rho * sigma)
        iZ[:, 3, 5] = -1 / (2 * k * mu * rho * sigma)
        iZ[:, 4, 0] = 2 * k * mu
        iZ[:, 4, 4] = 1
        iZ[:, 5, 3] = 1

        if inplace:
            out = m6
        else:
            out = None
        m6r = scm.ScaledMatrixStack(Z).matmul(
            M.matmul(scm.ScaledMatrixStack(iZ).matmul(m6, out=out), out=out), out=out
        )
    else:
        m6r = None
    return m2r, m4r, m6r


def propagate_zerofreq_deriv(
    k, dz, sigma, mu, rho, m2=None, m4=None, m6=None, inplace=True
):
    nk = k.shape[0]
    c, s, scale = exphyp(dz * k)
    # Terms that don't change under h->-h
    if m2 is not None:
        M = np.zeros((nk, 2, 2), dtype="complex128")
        M[:, 0, 0] = k * s
        M[:, 0, 1] = c / mu
        M[:, 1, 0] = mu * k**2 * c
        M[:, 1, 1] = k * s
        if inplace:
            out = m2
        else:
            out = None
        m2r = scm.ScaledMatrixStack(M, scale.copy()).matmul(m2, out=out)
        del M
    else:
        m2r = None
    if m4 is not None:
        exphap = np.zeros([nk, 4, 4], dtype="complex128")
        exphap[:, 0, 0] = k * s
        exphap[:, 0, 1] = -((c * dz * k + s) * rho * (mu - sigma)) / (2 * mu * sigma)
        exphap[:, 0, 2] = (
            rho * (2 * c * mu + dz * k * s * (mu - sigma)) / (2 * mu * sigma)
        )
        exphap[:, 0, 3] = -c * k

        exphap[:, 1, 1] = k * s
        exphap[:, 1, 2] = -c * k

        exphap[:, 2, 1] = -c * k
        exphap[:, 2, 2] = k * s

        exphap[:, 3, 0] = -c * k
        exphap[:, 3, 1] = (
            rho * (dz * k * s * (mu - sigma) - 2 * c * sigma) / (2 * mu * sigma)
        )
        exphap[:, 3, 2] = -(c * dz * k + s) * rho * (mu - sigma) / (2 * mu * sigma)
        exphap[:, 3, 3] = k * s
        M = scm.ScaledMatrixStack(exphap, scale.copy())
        del exphap
        Z = np.zeros([nk, 4, 4], dtype="complex128")
        rtrho = np.sqrt(rho)
        Z[:, 0, 0] = 1 / rtrho
        Z[:, 1, 3] = -1 / rtrho
        Z[:, 2, 2] = rtrho
        Z[:, 2, 3] = -2 * k * mu / rtrho
        Z[:, 3, 0] = 2 * k * mu / rtrho
        Z[:, 3, 1] = rtrho
        iZ = np.zeros([nk, 4, 4], dtype="complex128")
        iZ[:, 0, 0] = rtrho
        iZ[:, 1, 0] = -2 * k * mu / rtrho
        iZ[:, 1, 3] = 1 / rtrho
        iZ[:, 2, 1] = -2 * k * mu / rtrho
        iZ[:, 2, 2] = 1 / rtrho
        iZ[:, 3, 1] = -rtrho
        if inplace:
            out = m4
        else:
            out = None
        m4r = scm.ScaledMatrixStack(Z).matmul(
            M.matmul(scm.ScaledMatrixStack(iZ).matmul(m4, out=out), out=out), out=out
        )
        del Z, iZ, M
    else:
        m4r = None
    if m6 is not None:
        exphap = np.zeros([nk, 6, 6], dtype="complex128")
        fac = rho * (mu + sigma) / (mu * sigma)
        exphap[:, 0, 0] = 2 * c * k * s
        exphap[:, 0, 1] = -2 * k * s**2
        exphap[:, 0, 3] = -fac * s**2
        exphap[:, 0, 4] = 2 * k * s**2
        exphap[:, 0, 5] = -2 * c * s * k

        exphap[:, 1, 0] = -2 * k * s**2
        exphap[:, 1, 1] = 2 * c * s * k
        exphap[:, 1, 3] = c * fac * s
        exphap[:, 1, 4] = -2 * c * k * s
        exphap[:, 1, 5] = 2 * k * s**2

        exphap[:, 2, 0] = -fac * s**2
        exphap[:, 2, 1] = c * fac * s
        exphap[:, 2, 3] = c * s * fac**2 / (2 * k)
        exphap[:, 2, 4] = -c * fac * s
        exphap[:, 2, 5] = fac * s**2

        exphap[:, 4, 0] = 2 * k * s**2
        exphap[:, 4, 1] = -2 * c * k * s
        exphap[:, 4, 3] = -c * fac * s
        exphap[:, 4, 4] = 2 * c * k * s
        exphap[:, 4, 5] = -2 * k * s**2

        exphap[:, 5, 0] = -2 * c * k * s
        exphap[:, 5, 1] = 2 * k * s**2
        exphap[:, 5, 3] = fac * s**2
        exphap[:, 5, 4] = -2 * k * s**2
        exphap[:, 5, 5] = 2 * c * k * s

        exphap_noscale = np.zeros([nk, 6, 6], dtype="complex128")
        exphap_noscale[:, 0, 1] = -k
        exphap_noscale[:, 0, 3] = -rho / sigma
        exphap_noscale[:, 0, 4] = k
        exphap_noscale[:, 1, 0] = -k
        exphap_noscale[:, 1, 5] = k
        exphap_noscale[:, 2, 0] = -rho / mu
        exphap_noscale[:, 2, 3] = -0.5 * dz * (fac * (mu - sigma) / (mu + sigma)) ** 2
        exphap_noscale[:, 2, 5] = rho / sigma
        exphap_noscale[:, 4, 0] = k
        exphap_noscale[:, 4, 5] = -k
        exphap_noscale[:, 5, 1] = k
        exphap_noscale[:, 5, 3] = rho / mu
        exphap_noscale[:, 5, 4] = -k
        M = scm.ScaledMatrixStack(exphap, 2 * scale.copy()) + scm.ScaledMatrixStack(
            exphap_noscale
        )

        Z = np.zeros([nk, 6, 6], dtype="complex128")
        Z[:, 0, 2] = -1 / rho
        Z[:, 1, 1] = 1
        Z[:, 1, 2] = -2 * k * mu / rho
        Z[:, 2, 0] = 1
        Z[:, 3, 5] = 1
        Z[:, 4, 2] = 2 * k * mu / rho
        Z[:, 4, 4] = 1
        Z[:, 5, 1] = -2 * k * mu
        Z[:, 5, 2] = 4 * k**2 * mu**2 / rho
        Z[:, 5, 3] = -rho
        Z[:, 5, 4] = 2 * k * mu

        iZ = np.zeros([nk, 6, 6], dtype="complex128")
        iZ[:, 0, 2] = 1
        iZ[:, 1, 0] = -2 * k * mu
        iZ[:, 1, 1] = 1
        iZ[:, 2, 0] = -rho
        iZ[:, 3, 0] = 4 * mu**2 * k**2 / rho
        iZ[:, 3, 1] = -2 * k * mu / rho
        iZ[:, 3, 4] = 2 * k * mu / rho
        iZ[:, 3, 5] = -1 / rho
        iZ[:, 4, 0] = 2 * k * mu
        iZ[:, 4, 4] = 1
        iZ[:, 5, 3] = 1

        if inplace:
            out = m6
        else:
            out = None
        m6r = scm.ScaledMatrixStack(Z).matmul(
            M.matmul(scm.ScaledMatrixStack(iZ).matmul(m6, out=out), out=out), out=out
        )
    else:
        m6r = None
    return m2r, m4r, m6r


def propagate(omega, k, dz, sigma, mu, rho, m2=None, m4=None, m6=None, inplace=True):
    # Propagate the systems in m2/m4/m6 through layer.
    if mu == 0:
        raise NotImplementedError(
            "Propagation through fluid layer not currently implemented. If you have an ocean layer, check that your receivers are placed at or below the sea floor."
        )
    if np.any(k == 0):
        raise ValueError("propagate does not handle k==0.")
    if omega == 0:  # Special handler for zero-frequency system
        return propagate_zerofreq(k, dz, sigma, mu, rho, m2, m4, m6, inplace)
    nk = k.shape[0]
    if m4 is not None or m6 is not None:
        zsig = np.lib.scimath.sqrt(k**2 - rho * omega**2 / sigma)
        csig, ssig, scalesig = exphyp(dz * zsig)
    zmu = np.lib.scimath.sqrt(k**2 - rho * omega**2 / mu)
    cmu, smu, scalemu = exphyp(dz * zmu)
    if m2 is not None:
        M = np.zeros((nk, 2, 2), dtype="complex128")
        M[:, 0, 0] = cmu
        M[:, 0, 1] = smu / (mu * zmu)
        M[:, 1, 0] = mu * zmu * smu
        M[:, 1, 1] = cmu
        if inplace:
            out = m2
        else:
            out = None
        m2r = scm.ScaledMatrixStack(M, scalemu.copy()).matmul(m2, out=out)
        del M
    else:
        m2r = None
    if m4 is not None:
        exphap_s = np.zeros([nk, 4, 4], dtype="complex128")
        exphap_s[:, 0, 0] = csig
        exphap_s[:, 0, 1] = csig * k / omega**2
        exphap_s[:, 0, 2] = -ssig * zsig / omega**2
        exphap_s[:, 2, 0] = -ssig * omega**2 / zsig
        exphap_s[:, 2, 1] = -k * ssig / zsig
        exphap_s[:, 2, 2] = csig
        exphap_s[:, 3, 0] = -k * ssig / zsig
        exphap_s[:, 3, 1] = -(k**2) * ssig / (zsig * omega**2)
        exphap_s[:, 3, 2] = k * csig / omega**2
        M = scm.ScaledMatrixStack(exphap_s, scalesig.copy())
        del exphap_s  # Don't need explicit reference; reference in M still exists.

        exphap_m = np.zeros([nk, 4, 4], dtype="complex128")
        exphap_m[:, 0, 1] = -k * cmu / omega**2
        exphap_m[:, 0, 2] = k**2 * smu / (zmu * omega**2)
        exphap_m[:, 0, 3] = -k * smu / zmu
        exphap_m[:, 1, 1] = cmu
        exphap_m[:, 1, 2] = -k * smu / zmu
        exphap_m[:, 1, 3] = smu * omega**2 / zmu
        exphap_m[:, 3, 1] = smu * zmu / omega**2
        exphap_m[:, 3, 2] = -k * cmu / omega**2
        exphap_m[:, 3, 3] = cmu

        M += scm.ScaledMatrixStack(exphap_m, scalemu.copy())
        del exphap_m

        rtrho = np.sqrt(rho)

        Z = np.zeros([nk, 4, 4], dtype="complex128")
        Z[:, 0, 0] = 1 / rtrho
        Z[:, 1, 3] = -1 / rtrho
        Z[:, 2, 2] = rtrho
        Z[:, 2, 3] = -2 * mu * k / rtrho
        Z[:, 3, 0] = 2 * mu * k / rtrho
        Z[:, 3, 1] = rtrho

        iZ = np.zeros([nk, 4, 4], dtype="complex128")
        iZ[:, 0, 0] = rtrho
        iZ[:, 1, 0] = -2 * mu * k / rtrho
        iZ[:, 1, 3] = 1 / rtrho
        iZ[:, 2, 1] = -2 * mu * k / rtrho
        iZ[:, 2, 2] = 1 / rtrho
        iZ[:, 3, 1] = -rtrho
        if inplace:
            out = m4
        else:
            out = None
        m4r = scm.ScaledMatrixStack(Z).matmul(
            M.matmul(scm.ScaledMatrixStack(iZ).matmul(m4, out=out), out=out), out=out
        )
        del Z, iZ, M
    else:
        m4r = None
    if m6 is not None:
        xiprod = zsig * zmu / k**2
        Pc = cmu * csig
        Ps = smu * ssig
        X1 = cmu * ssig
        X2 = csig * smu

        # Split matrix into term containing cosh/sinh products (which need scaling by exp(scale)) and the rest.
        M1 = np.zeros([nk, 6, 6], dtype="complex128")

        M1[:, 0, 0] = Pc
        M1[:, 0, 1] = -X2
        M1[:, 0, 2] = X2
        M1[:, 0, 3] = -X2 + xiprod * X1
        M1[:, 0, 4] = X2
        M1[:, 0, 5] = -Ps

        M1[:, 1, 0] = -X1
        M1[:, 1, 1] = Ps
        M1[:, 1, 2] = -Ps
        M1[:, 1, 3] = Ps - Pc * xiprod
        M1[:, 1, 4] = -Ps
        M1[:, 1, 5] = X2

        M1[:, 2, 0] = -X1 + xiprod * X2
        M1[:, 2, 1] = Ps - Pc * xiprod
        M1[:, 2, 2] = -Ps + Pc * xiprod
        M1[:, 2, 3] = -2 * Pc * xiprod + Ps * (1 + xiprod**2)
        M1[:, 2, 4] = -Ps + Pc * xiprod
        M1[:, 2, 5] = X2 - X1 * xiprod

        M1[:, 3, 0] = X1
        M1[:, 3, 1] = -Ps
        M1[:, 3, 2] = Ps
        M1[:, 3, 3] = -Ps + Pc * xiprod
        M1[:, 3, 4] = Ps
        M1[:, 3, 5] = -X2

        M1[:, 4, 0] = X1
        M1[:, 4, 1] = -Ps
        M1[:, 4, 2] = Ps
        M1[:, 4, 3] = -Ps + Pc * xiprod
        M1[:, 4, 4] = Ps
        M1[:, 4, 5] = -X2

        M1[:, 5, 0] = -Ps
        M1[:, 5, 1] = X1
        M1[:, 5, 2] = -X1
        M1[:, 5, 3] = X1 - X2 * xiprod
        M1[:, 5, 4] = -X1
        M1[:, 5, 5] = Pc
        M = scm.ScaledMatrixStack(M1, scalemu + scalesig)
        del M1

        M2 = np.zeros([nk, 6, 6], dtype="complex128")
        M2[:, 1, 1] = xiprod
        M2[:, 1, 3] = xiprod
        M2[:, 2, 1] = xiprod
        M2[:, 2, 3] = 2 * xiprod
        M2[:, 2, 4] = -xiprod
        M2[:, 4, 3] = -xiprod
        M2[:, 4, 4] = xiprod
        M += scm.ScaledMatrixStack(M2)
        del M2

        Z = np.zeros([nk, 6, 6], dtype="complex128")
        Z[:, 0, 2] = -(k**2) / (rho * omega**2)
        Z[:, 1, 1] = k
        Z[:, 1, 2] = -2 * k**3 * mu / (rho * omega**2)
        Z[:, 2, 0] = zsig
        Z[:, 3, 5] = zmu
        Z[:, 4, 2] = 2 * k**3 * mu / (rho * omega**2)
        Z[:, 4, 4] = k
        Z[:, 5, 1] = -2 * k**2 * mu
        Z[:, 5, 2] = 4 * k**4 * mu**2 / (rho * omega**2)
        Z[:, 5, 3] = -rho * omega**2
        Z[:, 5, 4] = 2 * k**2 * mu

        iZ = np.zeros([nk, 6, 6], dtype="complex128")
        iZ[:, 0, 2] = 1 / zsig
        iZ[:, 1, 0] = -2 * k**2 * mu / (zsig * zmu)
        iZ[:, 1, 1] = k / (zsig * zmu)
        iZ[:, 2, 0] = -rho * omega**2 / (zsig * zmu)
        iZ[:, 3, 0] = 4 * k**4 * mu**2 / (rho * omega**2 * zsig * zmu)
        iZ[:, 3, 1] = -2 * k**3 * mu / (rho * omega**2 * zsig * zmu)
        iZ[:, 3, 4] = 2 * k**3 * mu / (rho * omega**2 * zsig * zmu)
        iZ[:, 3, 5] = -(k**2) / (rho * omega**2 * zsig * zmu)
        iZ[:, 4, 0] = 2 * k**2 * mu / (zsig * zmu)
        iZ[:, 4, 4] = k / (zsig * zmu)
        iZ[:, 5, 3] = 1 / zmu
        if inplace:
            out = m6
        else:
            out = None
        m6r = scm.ScaledMatrixStack(Z).matmul(
            M.matmul(scm.ScaledMatrixStack(iZ).matmul(m6, out=out), out=out), out=out
        )
    else:
        m6r = None
    return m2r, m4r, m6r


def propagate_deriv(
    omega, k, dz, sigma, mu, rho, m2=None, m4=None, m6=None, inplace=True
):
    if np.any(k == 0):
        raise ValueError("propagate_deriv does not handle k==0.")
    if omega == 0:  # Special handler for zero-frequency system
        return propagate_zerofreq_deriv(k, dz, sigma, mu, rho, m2, m4, m6, inplace)
    nk = k.shape[0]
    if m4 is not None or m6 is not None:
        zsig = np.lib.scimath.sqrt(k**2 - rho * omega**2 / sigma)
        csig, ssig, scalesig = exphyp(dz * zsig)
    zmu = np.lib.scimath.sqrt(k**2 - rho * omega**2 / mu)
    cmu, smu, scalemu = exphyp(dz * zmu)
    if m2 is not None:
        M = np.zeros((nk, 2, 2), dtype="complex128")
        M[:, 0, 0] = zmu * smu
        M[:, 0, 1] = cmu / mu
        M[:, 1, 0] = mu * cmu * zmu**2
        M[:, 1, 1] = zmu * smu
        if inplace:
            out = m2
        else:
            out = None
        m2r = scm.ScaledMatrixStack(M, scalemu.copy()).matmul(m2, out=out)
        del M
    else:
        m2r = None
    if m4 is not None:
        exphap_s = np.zeros([nk, 4, 4], dtype="complex128")
        exphap_s[:, 0, 0] = ssig * zsig
        exphap_s[:, 0, 1] = k * ssig * zsig / omega**2
        exphap_s[:, 0, 2] = -csig * (zsig / omega) ** 2
        exphap_s[:, 2, 0] = -(omega**2) * csig
        exphap_s[:, 2, 1] = -k * csig
        exphap_s[:, 2, 2] = ssig * zsig
        exphap_s[:, 3, 0] = -k * csig
        exphap_s[:, 3, 1] = -((k / omega) ** 2) * csig
        exphap_s[:, 3, 2] = k * ssig * zsig / omega**2
        M = scm.ScaledMatrixStack(exphap_s, scalesig.copy())
        del exphap_s

        exphap_m = np.zeros([nk, 4, 4], dtype="complex128")
        exphap_m[:, 0, 1] = -k * smu * zmu / omega**2
        exphap_m[:, 0, 2] = (k / omega) ** 2 * cmu
        exphap_m[:, 0, 3] = -k * cmu
        exphap_m[:, 1, 1] = smu * zmu
        exphap_m[:, 1, 2] = -k * cmu
        exphap_m[:, 1, 3] = omega**2 * cmu
        exphap_m[:, 3, 1] = cmu * (zmu / omega) ** 2
        exphap_m[:, 3, 2] = -k * zmu * smu / omega**2
        exphap_m[:, 3, 3] = smu * zmu
        M += scm.ScaledMatrixStack(exphap_m, scalemu.copy())
        del exphap_m
        rtrho = np.sqrt(rho)
        Z = np.zeros([nk, 4, 4], dtype="complex128")
        Z[:, 0, 0] = 1 / rtrho
        Z[:, 1, 3] = -1 / rtrho
        Z[:, 2, 2] = rtrho
        Z[:, 2, 3] = -2 * mu * k / rtrho
        Z[:, 3, 0] = 2 * mu * k / rtrho
        Z[:, 3, 1] = rtrho

        iZ = np.zeros([nk, 4, 4], dtype="complex128")
        iZ[:, 0, 0] = rtrho
        iZ[:, 1, 0] = -2 * mu * k / rtrho
        iZ[:, 1, 3] = 1 / rtrho
        iZ[:, 2, 1] = -2 * mu * k / rtrho
        iZ[:, 2, 2] = 1 / rtrho
        iZ[:, 3, 1] = -rtrho
        if inplace:
            out = m4
        else:
            out = None
        m4r = scm.ScaledMatrixStack(Z).matmul(
            M.matmul(scm.ScaledMatrixStack(iZ).matmul(m4, out=out), out=out), out=out
        )
        del Z, iZ, M
    else:
        m4r = None
    if m6 is not None:
        Pc = cmu * csig
        Ps = smu * ssig
        X1 = cmu * ssig
        X2 = csig * smu
        M = np.zeros([nk, 6, 6], dtype="complex128")
        M[:, 0, 0] = X2 * zmu + X1 * zsig
        M[:, 0, 1] = -Pc - Ps * zsig / zmu
        M[:, 0, 2] = Pc + Ps * zsig / zmu
        M[:, 0, 3] = -Pc / sigma - Ps * zsig / (zmu * mu)
        M[:, 0, 4] = Pc + Ps * zsig / zmu
        M[:, 0, 5] = -zsig * (X1 + X2 * zsig / zmu)

        M[:, 1, 0] = -Pc - Ps * zmu / zsig
        M[:, 1, 1] = X2 / zmu + X1 / zsig
        M[:, 1, 2] = -X2 / zmu - X1 / zsig
        M[:, 1, 3] = X2 / (mu * zmu) + X1 / (sigma * zsig)
        M[:, 1, 4] = -X2 / zmu - X1 / zsig
        M[:, 1, 5] = Pc + Ps * zsig / zmu

        M[:, 2, 0] = -Pc / mu - Ps * zmu / (sigma * zsig)
        M[:, 2, 1] = X2 / (mu * zmu) + X1 / (sigma * zsig)
        M[:, 2, 2] = -X2 / (mu * zmu) - X1 / (sigma * zsig)
        M[:, 2, 3] = (
            (k**2 * (mu - sigma) + rho * omega**2) * X1 * zmu
            + (k**2 * (sigma - mu) + rho * omega**2) * X2 * zsig
        ) / (mu * rho * sigma * omega**2 * zmu * zsig)
        M[:, 2, 4] = -X2 / (mu * zmu) - X1 / (sigma * zsig)
        M[:, 2, 5] = Pc / sigma + Ps * zsig / (mu * zmu)

        M[:, 3, 0] = Pc + Ps * zmu / zsig
        M[:, 3, 1] = -X2 / zmu - X1 / zsig
        M[:, 3, 2] = X2 / zmu + X1 / zsig
        M[:, 3, 3] = -X2 / (mu * zmu) - X1 / (sigma * zsig)
        M[:, 3, 4] = X2 / zmu + X1 / zsig
        M[:, 3, 5] = -Pc - Ps * zsig / zmu

        M[:, 4, 0] = Pc + Ps * zmu / zsig
        M[:, 4, 1] = -X2 / zmu - X1 / zsig
        M[:, 4, 2] = X2 / zmu + X1 / zsig
        M[:, 4, 3] = -X2 / (mu * zmu) - X1 / (sigma * zsig)
        M[:, 4, 4] = X2 / zmu + X1 / zsig
        M[:, 4, 5] = -Pc - Ps * zsig / zmu

        M[:, 5, 0] = zmu * (-X2 - X1 * zmu / zsig)
        M[:, 5, 1] = Pc + Ps * zmu / zsig
        M[:, 5, 2] = -Pc - Ps * zmu / zsig
        M[:, 5, 3] = Pc / mu + Ps * zmu / (sigma * zsig)
        M[:, 5, 4] = -Pc - Ps * zmu / zsig
        M[:, 5, 5] = X2 * zmu + X1 * zsig
        M = scm.ScaledMatrixStack(M, scalemu + scalesig)
        Z = np.zeros([nk, 6, 6], dtype="complex128")
        Z[:, 0, 2] = -1
        Z[:, 1, 1] = k
        Z[:, 1, 2] = -2 * k * mu
        Z[:, 2, 0] = 1
        Z[:, 3, 5] = 1
        Z[:, 4, 2] = 2 * k * mu
        Z[:, 4, 4] = k
        Z[:, 5, 1] = -2 * k**2 * mu
        Z[:, 5, 2] = 4 * k**2 * mu**2
        Z[:, 5, 3] = -rho * omega**2
        Z[:, 5, 4] = 2 * k**2 * mu
        iZ = np.zeros([nk, 6, 6], dtype="complex128")
        iZ[:, 0, 2] = 1
        iZ[:, 1, 0] = -2 * mu * k**2
        iZ[:, 1, 1] = k
        iZ[:, 2, 0] = -rho * omega**2
        iZ[:, 3, 0] = 4 * k**2 * mu**2
        iZ[:, 3, 1] = -2 * k * mu
        iZ[:, 3, 4] = 2 * k * mu
        iZ[:, 3, 5] = -1
        iZ[:, 4, 0] = 2 * mu * k**2
        iZ[:, 4, 4] = k
        iZ[:, 5, 3] = 1
        if inplace:
            out = m6
        else:
            out = None
        m6r = scm.ScaledMatrixStack(Z).matmul(
            M.matmul(scm.ScaledMatrixStack(iZ).matmul(m6, out=out), out=out), out=out
        )
    else:
        m6r = None
    return m2r, m4r, m6r


def makeN(s):
    # (2011) Eq. 52
    #
    m = s.M
    N = np.zeros([s.nStack, 4, 4], dtype="complex128")
    #
    # R = np.zeros([4,4,6])
    # R[0,0,1] = -1
    # R[0,1,2] = -1
    # R[0,3,0] = 1
    # R[1,0,3] = -1
    # R[1,1,4] = -1
    # R[1,2,0] = -1
    # R[2,1,5] = -1
    # R[2,2,1] = -1
    # R[2,3,3] = -1
    # R[3,0,5] = 1
    # R[3,2,2] = -1
    # R[3,3,4] = -1
    N[:, 0, 0] = -m[:, 1, 0]
    N[:, 0, 1] = -m[:, 2, 0]
    N[:, 0, 3] = m[:, 0, 0]
    N[:, 1, 0] = -m[:, 3, 0]
    N[:, 1, 1] = -m[:, 4, 0]
    N[:, 1, 2] = -m[:, 0, 0]
    N[:, 2, 1] = -m[:, 5, 0]
    N[:, 2, 2] = -m[:, 1, 0]
    N[:, 2, 3] = -m[:, 3, 0]
    N[:, 3, 0] = m[:, 5, 0]
    N[:, 3, 2] = -m[:, 2, 0]
    N[:, 3, 3] = -m[:, 4, 0]
    return scm.ScaledMatrixStack(N, s.scale.copy())


def makeDelta(scm1, scm2, sh=False):
    # 2011 Eqs. 47 & 53
    m1 = scm1.M
    m2 = scm2.M
    if not scm1.nStack == scm2.nStack:
        raise ValueError("Dimension mismatch")
    m = np.zeros([scm1.nStack, 1, 1], dtype="complex128")
    if sh:
        m[:, 0, 0] = m1[:, 0, 0] * m2[:, 1, 0] - m1[:, 1, 0] * m2[:, 0, 0]
    else:
        m[:, 0, 0] = (
            m1[:, 0, 0] * m2[:, 5, 0]
            - m1[:, 1, 0] * m2[:, 4, 0]
            + m1[:, 2, 0] * m2[:, 3, 0]
            + m1[:, 3, 0] * m2[:, 2, 0]
            - m1[:, 4, 0] * m2[:, 1, 0]
            + m1[:, 5, 0] * m2[:, 0, 0]
        )
    return scm.ScaledMatrixStack(m, scm1.scale + scm2.scale)


def compute_H_matrices(k, omega, dz, sigma, mu, rho, isrc, irec, do_derivatives=False):
    """
    Compute the "H" matrices, as defined in O'Toole & Woodhouse 2011.
    """
    # (2011) Eqs. 46 &  54 (= eq. 51)
    #
    # Note on derivatives: the P-SV calculations are done with everything
    # propagated to the receiver depth, whereas SH calculations mix source
    # and receiver quantities. Thus the algorithmic structure of the derivative
    # calculation differs.
    nlayers = dz.shape[0]
    # Propagate surface b/c to receiver
    if do_derivatives:
        surface_bc_sh_drv = []
        surface_bc_psv_drv = []
    if mu[0] == 0:
        surface_bc_sh = oceanFloorBoundary(dz[0], omega, k, sigma[0], rho[0], True)
        surface_bc_psv = oceanFloorBoundary(dz[0], omega, k, sigma[0], rho[0], False)
        ibc = 1
        if do_derivatives:
            surface_bc_sh_drv += [
                oceanFloorBoundary_deriv(dz[0], omega, k, sigma[0], rho[0], True)
            ]
            surface_bc_psv_drv += [
                oceanFloorBoundary_deriv(dz[0], omega, k, sigma[0], rho[0], False)
            ]
    else:
        surface_bc_sh = freeSurfaceBoundary(k.shape[0], True)
        surface_bc_psv = freeSurfaceBoundary(k.shape[0], False)
        ibc = 0

    for i in range(ibc, irec):
        # Deal with derivatives first - before we do in-place propagation of the vectors
        if do_derivatives:
            for j in range(len(surface_bc_sh_drv)):
                # Normal propagation on every derivative that already exists
                surface_bc_sh_drv[j], _, surface_bc_psv_drv[j] = propagate(
                    omega,
                    k,
                    -dz[i],
                    sigma[i],
                    mu[i],
                    rho[i],
                    m2=surface_bc_sh_drv[j],
                    m6=surface_bc_psv_drv[j],
                )
            sh_drv, _, psv_drv = propagate_deriv(
                omega,
                k,
                -dz[i],
                sigma[i],
                mu[i],
                rho[i],
                m2=surface_bc_sh,
                m6=surface_bc_psv,
                inplace=False,
            )
            surface_bc_sh_drv += [sh_drv]
            surface_bc_psv_drv += [psv_drv]
        surface_bc_sh, _, surface_bc_psv = propagate(
            omega,
            k,
            -dz[i],
            sigma[i],
            mu[i],
            rho[i],
            m2=surface_bc_sh,
            m6=surface_bc_psv,
        )
    if do_derivatives:
        for i in range(irec, nlayers - 1):
            surface_bc_sh_drv += [None]

    # Propagate basal b/c to source depth
    basal_bc_sh = underlyingHalfspaceBoundary(
        omega, k, sigma[-1], mu[-1], rho[-1], True
    )
    basal_bc_psv = underlyingHalfspaceBoundary(
        omega, k, sigma[-1], mu[-1], rho[-1], False
    )
    if do_derivatives:
        basal_bc_sh_drv = []
        basal_bc_psv_drv = []
    for i in range(nlayers - 2, isrc - 1, -1):
        # print(i,dz[i],sigma[i],mu[i],rho[i])
        if do_derivatives:
            for j in range(len(basal_bc_sh_drv)):
                basal_bc_sh_drv[j], _, basal_bc_psv_drv[j] = propagate(
                    omega,
                    k,
                    dz[i],
                    sigma[i],
                    mu[i],
                    rho[i],
                    m2=basal_bc_sh_drv[j],
                    m6=basal_bc_psv_drv[j],
                )
            sh_drv, _, psv_drv = propagate_deriv(
                omega,
                k,
                dz[i],
                sigma[i],
                mu[i],
                rho[i],
                m2=basal_bc_sh,
                m6=basal_bc_psv,
                inplace=False,
            )
            basal_bc_sh_drv += [sh_drv]
            basal_bc_psv_drv += [psv_drv]
        basal_bc_sh, _, basal_bc_psv = propagate(
            omega, k, dz[i], sigma[i], mu[i], rho[i], m2=basal_bc_sh, m6=basal_bc_psv
        )
    basal_bc_sh_at_src = basal_bc_sh.copy()
    if do_derivatives:
        basal_bc_sh_drv_at_src = [b.copy() for b in basal_bc_sh_drv]
    # basal_bc_psv_at_src = basal_bc_psv.copy()
    # Create N and continue to propagate everything up to receiver
    N = makeN(basal_bc_psv)
    if do_derivatives:
        N_drv = [makeN(b) for b in basal_bc_psv_drv]
    for i in range(isrc - 1, irec - 1, -1):
        if do_derivatives:
            for j in range(len(basal_bc_sh_drv)):
                basal_bc_sh_drv[j], N_drv[j], basal_bc_psv_drv[j] = propagate(
                    omega,
                    k,
                    dz[i],
                    sigma[i],
                    mu[i],
                    rho[i],
                    m2=basal_bc_sh_drv[j],
                    m4=N_drv[j],
                    m6=basal_bc_psv_drv[j],
                )
            sh_drv, N_drv_entry, psv_drv = propagate_deriv(
                omega,
                k,
                dz[i],
                sigma[i],
                mu[i],
                rho[i],
                m2=basal_bc_sh,
                m4=N,
                m6=basal_bc_psv,
                inplace=False,
            )
            basal_bc_sh_drv += [sh_drv]
            basal_bc_sh_drv_at_src += [None]
            N_drv += [N_drv_entry]
            basal_bc_psv_drv += [psv_drv]
        basal_bc_sh, N, basal_bc_psv = propagate(
            omega,
            k,
            dz[i],
            sigma[i],
            mu[i],
            rho[i],
            m2=basal_bc_sh,
            m4=N,
            m6=basal_bc_psv,
        )
    if do_derivatives:
        for i in range(irec - 1, -1, -1):
            basal_bc_sh_drv += [None]
            basal_bc_sh_drv_at_src += [None]
    # Now assemble H
    H_psv = (makeN(surface_bc_psv) @ N) / makeDelta(surface_bc_psv, basal_bc_psv)
    H_sh = np.zeros([k.shape[0], 2, 2], dtype="complex128")
    H_sh[:, 0, 0] = surface_bc_sh.M[:, 0, 0] * basal_bc_sh_at_src.M[:, 1, 0]
    H_sh[:, 0, 1] = -surface_bc_sh.M[:, 0, 0] * basal_bc_sh_at_src.M[:, 0, 0]
    H_sh[:, 1, 0] = surface_bc_sh.M[:, 1, 0] * basal_bc_sh_at_src.M[:, 1, 0]
    H_sh[:, 1, 1] = -surface_bc_sh.M[:, 1, 0] * basal_bc_sh_at_src.M[:, 0, 0]
    H_sh = scm.ScaledMatrixStack(
        H_sh, surface_bc_sh.scale + basal_bc_sh_at_src.scale
    ) / makeDelta(surface_bc_sh, basal_bc_sh, sh=True)
    if do_derivatives:
        # We want to work top -> bottom so reverse the lists built bottom -> top
        basal_bc_sh_drv.reverse()
        basal_bc_sh_drv_at_src.reverse()
        basal_bc_psv_drv.reverse()
        N_drv.reverse()

        H_sh_drv = []
        H_psv_drv = []

        delta = makeDelta(surface_bc_psv, basal_bc_psv)
        for s in surface_bc_psv_drv:
            H_psv_drv += [((makeN(s) @ N) - H_psv * makeDelta(s, basal_bc_psv)) / delta]
        for Nd, b in zip(N_drv, basal_bc_psv_drv):
            H_psv_drv += [
                ((makeN(surface_bc_psv) @ Nd) - H_psv * makeDelta(surface_bc_psv, b))
                / delta
            ]
        for s, bsrc, b in zip(
            surface_bc_sh_drv, basal_bc_sh_drv_at_src, basal_bc_sh_drv
        ):
            D1 = np.zeros([k.shape[0], 2, 2], dtype="complex128")
            ddelta = scm.ScaledMatrixStack(
                np.zeros([k.shape[0], 1, 1], dtype="complex128")
            )
            if s is not None:
                D1[:, 0, 0] = s.M[:, 0, 0] * basal_bc_sh_at_src.M[:, 1, 0]
                D1[:, 0, 1] = -s.M[:, 0, 0] * basal_bc_sh_at_src.M[:, 0, 0]
                D1[:, 1, 0] = s.M[:, 1, 0] * basal_bc_sh_at_src.M[:, 1, 0]
                D1[:, 1, 1] = -s.M[:, 1, 0] * basal_bc_sh_at_src.M[:, 0, 0]
                D1 = scm.ScaledMatrixStack(D1, s.scale + basal_bc_sh_at_src.scale)
                ddelta += makeDelta(s, basal_bc_sh, sh=True)
            else:
                D1 = scm.ScaledMatrixStack(D1)
            D2 = np.zeros([k.shape[0], 2, 2], dtype="complex128")
            if bsrc is not None:
                D2[:, 0, 0] = surface_bc_sh.M[:, 0, 0] * bsrc.M[:, 1, 0]
                D2[:, 0, 1] = -surface_bc_sh.M[:, 0, 0] * bsrc.M[:, 0, 0]
                D2[:, 1, 0] = surface_bc_sh.M[:, 1, 0] * bsrc.M[:, 1, 0]
                D2[:, 1, 1] = -surface_bc_sh.M[:, 1, 0] * bsrc.M[:, 0, 0]
                D2 = scm.ScaledMatrixStack(D2, surface_bc_sh.scale + bsrc.scale)
            else:
                D2 = scm.ScaledMatrixStack(D2)
            if b is not None:
                ddelta += makeDelta(surface_bc_sh, b, sh=True)
            D = (D1 + D2 - H_sh * ddelta) / makeDelta(
                surface_bc_sh, basal_bc_sh, sh=True
            )
            H_sh_drv += [D]
    if do_derivatives:
        return H_psv, H_sh, H_psv_drv, H_sh_drv
    else:
        return H_psv, H_sh<|MERGE_RESOLUTION|>--- conflicted
+++ resolved
@@ -174,15 +174,12 @@
 
 
 def propagate_zerofreq(k, dz, sigma, mu, rho, m2=None, m4=None, m6=None, inplace=True):
-<<<<<<< HEAD
     # See Mathematica notebook for equations
     # Propagator matrices evaluated at w=0
-=======
     """Perform propagation through a layer of thickness dz and physical
     properties (sigma, mu, rho) for a stack of minor vectors corresponding to
     spatial wavenumbers given in array k. Special case for zero (temporal) frequency.
     """
->>>>>>> 433078ff
     nk = k.shape[0]
     c, s, scale = exphyp(dz * k)
     # Terms that don't change under h->-h
@@ -203,11 +200,7 @@
     else:
         m2r = None
     if m4 is not None:
-<<<<<<< HEAD
         # exp( h A' ) (eq. 62 at zero freq)
-=======
-        # Exp ( h A' ) where A' is (2011) Eq. 57 and h = (z-z_s) (text following eq. 57)
->>>>>>> 433078ff
         exphap = np.zeros([nk, 4, 4], dtype="complex128")
         exphap[:, 0, 0] = c
         exphap[:, 0, 1] = dz * s * rho * (sigma - mu) / (2 * sigma * mu)
@@ -255,14 +248,10 @@
     else:
         m4r = None
     if m6 is not None:
-<<<<<<< HEAD
         # See Mathematica notebook. exp(h A' ) evaluated at zero frequency
         # and then split into two parts: one containing cosh/sinh terms
         # and the other without (because they need to be rescaled differently)
         # Rescaling of some components then rolled into definition of Z/inv(Z)
-=======
-        # Minors of exp(h A')
->>>>>>> 433078ff
         exphap = np.zeros([nk, 6, 6], dtype="complex128")
         exphap[:, 0, 0] = c**2
         exphap[:, 0, 1] = -c * s
@@ -305,13 +294,9 @@
         M = scm.ScaledMatrixStack(exphap, 2 * scale.copy()) + scm.ScaledMatrixStack(
             exphap_noscale
         )
-<<<<<<< HEAD
         # These are not Z/inv(Z) as defined in (2011) paper -- 
         # we have pulled some scale factors out of exp(h A') and into
         # these matrices.
-=======
-        # Minors of Z
->>>>>>> 433078ff
         Z = np.zeros([nk, 6, 6], dtype="complex128")
         Z[:, 0, 2] = -1 / (2 * k * mu * rho * sigma)
         Z[:, 1, 1] = 1
