import numpy as np
from pyprop8 import _scaledmatrix as scm
import scipy.special as spec

# from tqdm.autonotebook import tqdm edited by MS 2/3/21 due to warning in Anaconda JupyterLab
import warnings

try:
    from tqdm import tqdm
except ImportError:
    print("Unable to import 'tqdm'; progress bars will not be shown.")
    # Create a do-nothing implementation
    class tqdm:
        def __init__(self, *args, **kwargs):
            pass

        def update(self, i):
            pass

        def close(self):
            pass


PLANETARY_RADIUS = 6371.0


def gc_dist(lat1, lon1, lat2, lon2, radius=PLANETARY_RADIUS):
    """
    Calculate the great-circle distance between two points on the surface of a
    sphere.

    :param float lat1: Latitude of point 1
    :param float lon1: Longitude of point 1
    :param float lat2: Latitude of point 2
    :param float lon2: Longitude of point 2 (all in radians)
    :param float radius: The radius of the sphere (km).

    :return: The great-circle distance (km).
    :rtype: float
    """
    dlat = lat2 - lat1
    dlon = lon2 - lon1

    u = np.sin(dlat / 2) ** 2 + np.cos(lat1) * np.cos(lat2) * np.sin(dlon / 2) ** 2
    dist = 2 * radius * np.arcsin(np.sqrt(u))
    return dist


def gc_azimuth(lat1, lon1, lat2, lon2):
    """
    Azimuth cw from North to go *to* (lat2,lon2) from (lat1,lon1)

    :param float lat1: Latitude of point 1
    :param float lon1: Longitude of point 1
    :param float lat2: Latitude of point 2
    :param float lon2: Longitude of point 2 (all in radians)

    :return: The azimuth (radians).
    :rtype: float

    """
    dlon = lon2 - lon1
    return np.arctan2(
        np.cos(lat2) * np.sin(dlon),
        np.cos(lat1) * np.sin(lat2) - np.sin(lat1) * np.cos(lat2) * np.cos(dlon),
    )


class PointSource:
    def __init__(self, x, y, dep, Mxyz, F, time):
        """
        Create an object representing a seismic source. Source mechanism
        represented as the sum of a moment tensor and a force, acting at a
        single point in space. Alternatively N distinct moment tensor/force
        pairs may be specified; in this case, N distinct simulations are to be
        performed.

        :param float x: The x-location of the source.
        :param float y: The y-location of the source. Coordinate system must
            match that used for specifying receivers.
        :param float dep: The depth of the source, km. Must be positive (or
            zero).
        :param numpy.ndarray Mxyz: The moment tensor, expressed relative to a
            Cartesian system. Shape 3x3 or Nx3x3.
        :param numpy.ndarray F: The force vector, expressed relative to a
            Cartesian system. Shape 1x3 or Nx1x3.
        :param float or datetime.datetime time: The event time, expressed either
            as an instance of :py:class:`datetime.datetime`, or as seconds
            relative to some arbitrary epoch.
        """
        self.x = x
        self.y = y
        self.dep = dep
        self.time = time
        assert len(Mxyz.shape) == len(
            F.shape
        ), "Mxyz and F should have matching numbers of dimensions"
        assert Mxyz.shape[-2:] == (3, 3), "Moment tensor must be (Nx)3x3"
        assert F.shape[-2:] == (3, 1), "Force vector must be (Nx)3x1"
        if len(Mxyz.shape) == 3:
            assert (
                Mxyz.shape[0] == F.shape[0]
            ), "Mxyz and F should have matching first dimension"
            self.nsources = Mxyz.shape[0]
            self.Mxyz = Mxyz.copy()
            self.F = F.copy()
        elif len(Mxyz.shape) == 2:
            self.nsources = 1
            self.Mxyz = Mxyz.reshape(1, 3, 3)
            self.F = F.reshape(1, 3, 1)
        else:
            raise ValueError("Moment tensor should be (Nx)3x3")

    def copy(self):
        """
        Make a copy of the current source.
        """
        return PointSource(self.x, self.y, self.dep, self.Mxyz, self.F, self.time)


class LayeredStructureModel:
    def __init__(self, layers=None, interface_depth_form=False):
        """
        Construct an object to represent an earth model.

        :param list or None layers: Description of the layers that comprise the
            model. If ``interface_depth_form=False`` (default), list of tuples
            ``(thickness, vp, vs, rho)`` defining properties of each layer in
            turn, starting from the top; final entry must have thickness
            ``np.inf``. Alternatively if ``interface_depth_form=True``, list of
            tuples ``(ztop, vp, vs, rho)`` defining locations of interfaces
            within the model and the properties immediately *below* that
            interface; in this case one entry must have ``ztop=0``. If ``None``,
            'empty' model is returned.
        :param bool interface_depth_form: Select manner in which ``layers`` is
            specified; see above.

        Each instance provides the following variables, which should be treated
        as read-only:

        :ivar int or None nlayers: The number of layers in the model (including
            the infinite halfspace).
        :ivar numpy.ndarray or None dz: Array of layer thicknesses, from top to
            bottom.
        :ivar numpy.ndarray or None sigma: Array of S-wave moduli in each layer,
            from top to bottom.
        :ivar numpy.ndarray or None mu: Array of P-wave moduli in each layer,
            from top to bottom.
        :ivar numpy.ndarray or None rho: Array of densities in each layer, from
            top to bottom.
        """
        if layers is None:
            self.nlayers = None
            self.dz = None
            self.sigma = None
            self.mu = None
            self.rho = None
        else:
            if interface_depth_form:
                self.from_interface_list(layers)
            else:
                self.from_layer_list(layers)

    def from_layer_list(self, layers):
        """
        Parser used to initialise earth model from list of layer properties.
        Called when class is instantiated with ``interface_depth_form=False``;
        may be called separately to reset all model properties.

        :param list layers: Description of the layers that comprise the model.
            List of tuples ``(thickness, vp, vs, rho)`` defining properties of
            each layer in turn, starting from the top; final entry must have
            thickness ``np.inf`` and represents the underlying infinite
            halfspace.
        """
        self.nlayers = len(layers)
        self.dz = np.zeros(self.nlayers)
        self.sigma = np.zeros(self.nlayers)
        self.mu = np.zeros(self.nlayers)
        self.rho = np.zeros(self.nlayers)
        for i, layer in enumerate(layers):
            self.dz[i], vp, vs, rho = layer
            if self.dz[i] <= 0:
                raise ValueError("Layer thickness must be positive")
            if vp <= 0:
                raise ValueError("P-wave velocity must be positive")
            if vs < 0:
                raise ValueError("S-wave velocity must be positive or zero")
            if rho <= 0:
                raise ValueError("Density must be positive")
            self.sigma[i] = rho * vp**2
            self.mu[i] = rho * vs**2
            self.rho[i] = rho
        if not np.isinf(self.dz[-1]):
            raise ValueError(
                "Model should be terminated by 'infinite-thickness' layer representing underlying halfspace"
            )

    def from_interface_list(self, layers):
        """
        Parser used to initialise earth model from list of interface properties.
        Called when class is instantiated with ``interface_depth_from=True``;
        may be called separately to reset all model properties.

        :param list layers: Description of the layers that comprise the model.
            List of tuples ``(ztop, vp, vs, rho)`` defining locations of
            interfaces within the model and the properties immediately *below*
            that interface; in this case one entry must have ``ztop=0``. The
            list need not be ordered; if any entries exist with duplicate depths
            exist, the first will be used and others silently discarded. The
            deepest interface is taken to specify the properties of the
            underlying infinite halfspace.
        """
        nlayers = len(layers)
        zz = np.zeros(nlayers)
        vp = np.zeros(nlayers)
        vs = np.zeros(nlayers)
        rho = np.zeros(nlayers)
        for i, layer in enumerate(layers):
            zz[i], vp[i], vs[i], rho[i] = layer
        if not np.all(zz >= 0):
            raise ValueError("All interface depths must be positive or zero")
        if not np.all(vp > 0):
            raise ValueError("All Vp values must be positive")
        if not np.all(vs >= 0):
            raise ValueError("All Vs values must be positive or zero")
        if not np.all(rho > 0):
            raise ValueError("All density values must be positive")
        # Discard duplicates
        unique_z, index_z = np.unique(zz, return_index=True)
        zz = zz[index_z]
        vp = vp[index_z]
        vs = vs[index_z]
        rho = rho[index_z]
        sort_order = np.argsort(zz)
        if zz[sort_order[0]] != 0:
            raise ValueError("Must provide one interface at z=0")
        self.nlayers = len(zz + 1)
        self.dz = np.zeros(self.nlayers)
        self.sigma = np.zeros(self.nlayers)
        self.mu = np.zeros(self.nlayers)
        self.rho = np.zeros(self.nlayers)
        for i in range(self.nlayers):
            if i == self.nlayers - 1:
                self.dz[i] = np.inf
            else:
                self.dz[i] = zz[sort_order[i + 1]] - zz[sort_order[i]]
            self.sigma[i] = rho[sort_order[i]] * vp[sort_order[i]] ** 2
            self.mu[i] = rho[sort_order[i]] * vs[sort_order[i]] ** 2
            self.rho[i] = rho[sort_order[i]]

    def with_interfaces(self, *interfaces):
        """
        Return arrays describing the model, with additional (pseudo-)interfaces inserted at any depths passed as ``*args`` (unless there is already an interface at this depth). These additional interfaces do not alter the material properties (i.e. properties are identical above and below the interface), but are used internally to ensure that there is an interface at the source depth, as required for the calculation algorithm.

        :return: tuple ``(dz,sigma,mu,rho,indices,added)`` where:
            - ``dz`` - :py:class:`numpy.ndarray` containing thicknesses of each layer;
            - ``sigma`` - :py:class:`numpy.ndarray` containing P-wave modulus of each layer;
            - ``mu`` - :py:class:`numpy.ndarray` containing S-wave modulus of each layer;
            - ``rho`` - :py:class:`numpy.ndarray` containing density of each layer;
            - ``indices`` - list, possibly empty, containing index of each layer corresponding to an entry in ``*args``.
            - ``added`` - list, possibly empty, indicating whether an entry in ``*args`` required creation of an additional layer (``True``) or if an interface already existed at that depth (``False``).

        """
        dz = self.dz.copy()
        sigma = self.sigma.copy()
        mu = self.mu.copy()
        rho = self.rho.copy()
        N = dz.shape[0]
        indices = []
        pseudo = []
        for interface in interfaces:
            z = 0
            for ilayer in range(N):
                if interface < z + dz[ilayer]:
                    break
                z += dz[ilayer]
            added = False
            if interface > z:
                dz_ = np.zeros(N + 1, dz.dtype)
                dz_[:ilayer] = dz[:ilayer]
                dz_[ilayer] = interface - z
                dz_[ilayer + 1] = dz[ilayer] - (interface - z)
                dz_[ilayer + 2 :] = dz[ilayer + 1 :]
                sigma_ = np.zeros(N + 1, sigma.dtype)
                sigma_[: ilayer + 1] = sigma[: ilayer + 1]
                sigma_[ilayer + 1 :] = sigma[ilayer:]
                mu_ = np.zeros(N + 1, mu.dtype)
                mu_[: ilayer + 1] = mu[: ilayer + 1]
                mu_[ilayer + 1 :] = mu[ilayer:]
                rho_ = np.zeros(N + 1, rho.dtype)
                rho_[: ilayer + 1] = rho[: ilayer + 1]
                rho_[ilayer + 1 :] = rho[ilayer:]
                for i, n in enumerate(indices):
                    if n > ilayer:
                        indices[i] += 1
                ilayer += 1
                dz = dz_
                sigma = sigma_
                mu = mu_
                rho = rho_
                N += 1
                added = True
            indices += [ilayer]
            pseudo += [added]
        return tuple([dz, sigma, mu, rho] + indices + pseudo)

    @property
    def vp(self):
        """
        P-wave velocity in each layer (read-only).

        :type: :py:class:`numpy.ndarray`
        """
        return np.sqrt(self.sigma / self.rho)

    @property
    def vs(self):
        """
        S-wave velocity in each layer (read-only).

        :type: :py:class:`numpy.ndarray`
        """
        return np.sqrt(self.mu / self.rho)

    def __repr__(self):
        """
        Pretty-print model
        :return: An ascii-art rendition of the model
        :rtype: str
        """
        z = 0
        out = []
        for i in range(self.nlayers):
            out += [
                "------------------------------------------------------- z = %.2f km\n"
                % z
            ]
            if self.vs[i] == 0:
                out += [
                    "  vp =%5.2f km/s       FLUID        rho =%5.2f g/cm^3\n"
                    % (self.vp[i], self.rho[i])
                ]
            else:
                out += [
                    "  vp =%5.2f km/s   vs =%5.2f km/s   rho =%5.2f g/cm^3\n"
                    % (self.vp[i], self.vs[i], self.rho[i])
                ]
            z += self.dz[i]
        return "".join(out)

    def copy(self):
        """
        Make a copy of the current model.

        :rtype: :py:class:`LayeredStructureModel`
        """
        m = LayeredStructureModel()
        m.nlayers = self.nlayers
        m.dz = self.dz.copy()
        m.sigma = self.sigma.copy()
        m.mu = self.mu.copy()
        m.rho = self.rho.copy()
        return m


class ReceiverSet:
    """
    Base class for representing receiver locations.
    """

    def __init__(self):
        pass

    def validate(self):
        """
        Performs sanity checks on receivers
        """
        if np.any(self.rr < 0):
            raise ValueError("Some receivers appear to be at negative radii")
        if np.any(self.rr > 200):
            warnings.warn(
                "Source-receiver distances exceed 200 km. Flat-earth approximation may not be appropriate. ",
                RuntimeWarning,
            )

    def copy(self):
        raise NotImplementedError

    @property
    def nDim(self):
        raise NotImplementedError


class RegularlyDistributedReceivers(ReceiverSet):
    def __init__(
        self,
        rmin=30,
        rmax=200,
        nr=18,
        phimin=0,
        phimax=360,
        nphi=36,
        depth=0,
        x0=0,
        y0=0,
        degrees=True,
    ):
        """
        Create a set of receivers distributed regularly in cylindrical polar
        coordinates. Receivers lie on a set of equi-distant concentric circles
        centred on the origin, and at equally-distributed azimuths. This
        regularity enables faster computation and is useful if general
        characterisation of the wavefield is required.

        :param float rmin: Minimum radius to generate (inclusive; km)
        :param float rmax: Maximum radius to generate (inclusive; km)
        :param int nr: Number of radii to generate
        :param float phimin: Minimum angle to generate.
        :param float phimax: Maximum angles to generate. Angles are measured
            counter-clockwise from the x (East) axis, when viewed from above.
            They may be specified in degrees or radians (see `degrees` option).
        :param int nphi: Number of angles to consider
        :param float depth: Depth of burial of receivers (km)
        :param float x0:
        :param float y0: Coordinates of the origin point about which the
            receivers are to be distributed. These are used to verify the
            requirement that the source location coincide with the symmetry
            axis, and to generate appropriate Cartesian coordinates when
            .to_xy() is called.
        :param bool degrees: True if angles are specified in degrees; False if
            in radians.
        """
        super().__init__()
        self.rmin = rmin
        self.rmax = rmax
        self.nr = nr
        self.phimin = phimin
        self.phimax = phimax
        self.nphi = nphi
        self.depth = depth
        self.x0 = x0
        self.y0 = y0
        self.degrees = degrees
        self.rr = None
        self.pp = None

    def copy(self):
        """
        Make a copy of the the current receivers.

        :rtype: RegularlyDistributedReceivers
        """
        r = RegularlyDistributedReceivers(
            self.rmin,
            self.rmax,
            self.nr,
            self.phimin,
            self.phimax,
            self.nphi,
            self.depth,
            self.x0,
            self.y0,
            self.degrees,
        )
        return r

    def generate_rphi(self, event_x, event_y):
        """
        Construct radial and azimuthal grids.

        :param float event_x:
        :param float event_y: Coordinates of the seismic source in global
            Cartesian grid
        """
        if event_x != self.x0 or event_y != self.y0:
            raise ValueError(
                "RegularlyDistributedReceivers may only be used for events located on the central axis."
                "Either (i) Check that x0/y0 parameters of RegularlyDistributedReceivers are set appropriately, or"
                "      (ii) Specify your stations using ListOfReceivers"
            )
        if self.rmax < self.rmin:
            raise ValueError("Minimum radius appears to exceed maximum radius!")
        if self.phimax < self.phimin:
            raise ValueError("Minimum azimuth appears to exceed maximum azimuth!")
        self.rr = np.linspace(self.rmin, self.rmax, self.nr)
        self.pp = np.linspace(self.phimin, self.phimax, self.nphi)
        if self.degrees:
            self.pp = np.deg2rad(self.pp)

    def as_xy(self):
        if self.rr is None or self.pp is None:
            self.generate_rphi(self.x0, self.y0)
        return (self.x0 + np.outer(self.rr, np.cos(self.pp))), (
            self.y0 + np.outer(self.rr, np.sin(self.pp))
        )

    @property
    def nDim(self):
        n = 0
        if self.nr > 1:
            n += 1
        if self.nphi > 1:
            n += 1
        return n

    @property
    def nstations(self):
        """
        The total number of receivers present.

        :type: int
        """
        return self.nr * self.nphi

    def asListOfReceivers(self):
        """
        Convert to ListOfReceivers object.

        :rtype: ListOfReceivers
        """
        xx, yy = self.as_xy()
        return ListOfReceivers(xx.flatten(), yy.flatten(), self.depth)


class ListOfReceivers(ReceiverSet):
    def __init__(self, xx, yy, depth=0, geometry="cartesian"):
        """
        Create a set pf receivers at known locations.

        :param np.ndarray xx:
        :param np.ndarray yy: Arrays containing the x and y coordinates of each
            receiver. See `geometry` parameter for details on interpretation.
        :param float depth: The depth of burial of receivers; zero for surface
            records. Note that all receivers must be at the same depth: if
            multiple depths are required, it will be necessary to split the
            receivers into groups and perform separate simulations for each.
        :param str geometry: If `geometry='cartesian'`, x and y coordinates are
            assumed to be given relative to a Cartesian grid with origin at
            some arbitrary point determined by the user. Alternatively, if
            `geometry='spherical'`, the x and y coordinates are assumed to be
            given in degrees longitude/latitude. Note that the actual
            simulation remains in a Cartesian geometry with a flat-Earth
            approximation.
        """
        assert xx.shape[0] == yy.shape[0]
        self.xx = xx
        self.yy = yy
        self.depth = depth
        self.nr = self.xx.shape[0]
        self.pp = None
        self.rr = None
        self.geometry = geometry

    def generate_rphi(self, event_x, event_y):
        self.nr = self.xx.shape[0]
        if self.geometry == "cartesian":
            self.rr = np.sqrt((self.xx - event_x) ** 2 + (self.yy - event_y) ** 2)
            self.pp = np.arctan2(self.yy - event_y, self.xx - event_x)
        elif self.geometry == "spherical":
            self.rr = gc_dist(
                np.deg2rad(self.yy),
                np.deg2rad(self.xx),
                np.deg2rad(event_y),
                np.deg2rad(event_x),
            )
            self.pp = np.pi / 2 - gc_azimuth(
                np.deg2rad(event_y),
                np.deg2rad(event_x),
                np.deg2rad(self.yy),
                np.deg2rad(self.xx),
            )
        else:
            raise ValueError(
                "Unrecognised value for 'geometry' parameter of ListOfReceivers"
            )

    def as_xy(self):
        return self.xx.reshape(-1, 1), self.yy.reshape(-1, 1)

    @property
    def nDim(self):
        n = 0
        if self.nr > 1:
            n += 1
        return n

    def copy(self):
        """
        Make a copy of the current receivers.

        :rtype: ListOfReceivers
        """
        r = ListOfReceivers(self.xx, self.yy, self.depth, self.geometry)
        return r

    @property
    def nstations(self):
        """
        The total number of receivers present.

        :type: int
        """
        return self.nr


def kIntegrationStencil(kmin, kmax, nk):
    """
    An integration stencil based on the trapezium rule.
    Inputs:
    kmin,kmax - float, upper and lower limits of integration
    nk        - int, number of evaluation points

    Returns:
    ndarray,ndarray - evaluation points and associated weights
    """
    kk = np.linspace(kmin, kmax, nk)
    wts = np.full(nk, kk[1] - kk[0])
    wts[0] *= 0.5
    wts[-1] *= 0.5
    return kk, wts


def compute_spectra(
    structure,
    source,
    stations,
    omegas,
    derivatives=None,
    show_progress=True,
    stencil=kIntegrationStencil,
    stencil_kwargs={"kmin": 0, "kmax": 2.04, "nk": 1200},
    squeeze_outputs=True,
):
    """
    Calculate and return velocity spectra for a given source and earth model at
    specified locations.

    :param LayeredStructureModel structure: The earth model within which
        calculations should be performed.
    :param PointSource source: The source(s) for which calculations should be
        performed
    :param ListOfReceivers or RegularlyDistributedReceivers stations: The
        locations for which spectra should be generated.
    :param numpy.ndarray omegas: Freqencies at which spectrum is to be
        computed. Array may be complex and should have shape (n, ).
    :param DerivativeSwitches or None derivatives: Determines which derivatives
        are computed and returned. See also discussion of return value, below.
    :param bool show_progress: Display progress bars if available.
    :param callable stencil: Function to generate quadrature points/weights for
        performing integral over wavenumber, k. Pass a callable satisfying::

            kk, wts = stencil(**stencil_kwargs)

        where kk represents sampling points and wts the associated quadrature
        weights.
    :param dict stencil_kwargs: Arguments that will be passed to stencil()
    :param bool squeeze_outputs: If true, apply :py:func:`numpy.squeeze` to all
        output arrays to eliminate dimensions of size '1'.

    The output of ``compute_spectra`` depends on the value of the ``derivatives``
    parameter.

    :returns: If ``derivatives = None`` then ``compute_spectra`` returns a single
        array, ``spectra``.Otherwise it returns a tuple of two arrays,
        ``(spectra, deriv)``.

        The shapes of ``spectra`` and ``deriv`` depend on the nature of
        the object passed to ``stations``.

        - If ``stations`` is an instance of :py:class:`~pyprop8.ListOfReceivers`,
          ``spectra`` will have shape
          ``(source.nsources, receivers.nstations, 3, nfreq)``, where
          ``source.nsources`` is the number of moment tensor/source vector pairs
          specified within the ``source`` object, ``receivers.nstations`` is the
          total number of receivers, and ``nfreq`` is the number of frequency
          points at which evaluation was requested (i.e., ``size(omegas)``). The
          third dimension indexes the three components of motion: radial,
          transverse, and vertical. ``deriv`` will have shape
          ``(source.nsources, receivers.nstations,derivatives.nderivs,3,nfreq)``
          where ``derivatives.nderivs`` is the total number of derivative
          components requested within the :py:class:`~pyprop8.DerivativeSwitches`
          object.
        - If ``stations`` is an instance of
          :py:class:`~pyprop8.RegularlyDistributedReceivers`, ``spectra`` will
          have shape ``(source.nsources, receivers.nr, receivers.nphi, 3, nfreq)``,
          where ``receivers.nr`` and ``receivers.nphi`` are the number of grid
          points in the radial and azimuthal directions, respectively.
          ``deriv`` will have shape
          ``(source.nsources, receivers.nr, receivers.nphi, derivatives.nderiv, 3, nfreq)``.

        In all cases, if `squeeze_outputs=True` (default), then
        :py:func:`numpy.squeeze` will be called, discarding dimensions with only
        one entry.


    """
    stations.generate_rphi(source.x, source.y)
    stations.validate()
    omegas = np.atleast_1d(omegas)
    nomegas = omegas.shape[0]

    do_derivatives = False
    if derivatives is not None:
        if derivatives.nderivs > 0:
            do_derivatives = True
        else:
            # The user is set up to expect derivatives so we'll give them something
            # back, but nothing is actually switched on...
            d_spectra = None

    nr = stations.nr
    rr_inv = 1 / stations.rr
    nsources = source.nsources

    k, k_wts = stencil(**stencil_kwargs)
    nk = k.shape[0]
    k_wts /= 2 * np.pi

    dz, sigma, mu, rho, isrc, irec, src_added, rec_added = structure.with_interfaces(
        source.dep, stations.depth
    )
    assert irec < isrc, "Receivers must be above source"

    # Set up Bessel function arrays
    mm = np.arange(-2, 3)
    jv = spec.jv(np.tile(mm, nr * nk), np.outer(k, stations.rr).repeat(5)).reshape(
        nk, nr, 5
    )
    jvp = spec.jvp(np.tile(mm, nr * nk), np.outer(k, stations.rr).repeat(5)).reshape(
        nk, nr, 5
    )
    if do_derivatives:
        if derivatives.moment_tensor:
            d_Mxyz = np.array(
                [
                    [[1, 0, 0], [0, 0, 0], [0, 0, 0]],
                    [[0, 0, 0], [0, 1, 0], [0, 0, 0]],
                    [[0, 0, 0], [0, 0, 0], [0, 0, 1]],
                    [[0, 1, 0], [1, 0, 0], [0, 0, 0]],
                    [[0, 0, 1], [0, 0, 0], [1, 0, 0]],
                    [[0, 0, 0], [0, 0, 1], [0, 1, 0]],
                ],
                dtype="float64",
            )
        if derivatives.force:
            d_F = np.array(
                [[[1], [0], [0]], [[0], [1], [0]], [[0], [0], [1]]], dtype="float64"
            )
        if derivatives.r or derivatives.x or derivatives.y:
            djvp_dr = spec.jvp(
                np.tile(mm, nr * nk), np.outer(k, stations.rr).repeat(5), 2
            ).reshape(nk, nr, 5) * k.reshape(-1, 1, 1)
    # Allocate output data arrays
    if type(stations) is RegularlyDistributedReceivers:
        spectra = np.zeros(
            [nsources, stations.nr, stations.nphi, 3, nomegas], dtype="complex128"
        )
        if do_derivatives:
            d_spectra = np.zeros(
                [nsources, stations.nr, stations.nphi, derivatives.nderivs, 3, nomegas],
                dtype="complex128",
            )
            if derivatives.x or derivatives.y:
                d_spectra_rphi = np.zeros(
                    [nsources, stations.nr, stations.nphi, 2, 3, nomegas],
                    dtype="complex128",
                )

        ss = slice(None)
        es1 = "k,ksm,krm,mp->srp"
        es1d = "k,ksdm,krm,mp->srpd"
        es2 = "m,ksm,krm,r,k,mp->srp"
        es2d = "m,ksdm,krm,r,k,mp->srpd"
        es3 = "k,ksm,krm,m,mp->srp"
        es4d = "srpcw,rp->srpcw"
    elif type(stations) is ListOfReceivers:
        spectra = np.zeros([nsources, stations.nr, 1, 3, nomegas], dtype="complex128")
        if do_derivatives:
            d_spectra = np.zeros(
                [nsources, stations.nr, 1, derivatives.nderivs, 3, nomegas],
                dtype="complex128",
            )
            if derivatives.x or derivatives.y:
                d_spectra_rphi = np.zeros(
                    [nsources, stations.nr, 1, 2, 3, nomegas], dtype="complex128"
                )
        ss = 0
        es1 = "k,ksm,krm,mr->sr"
        es1d = "k,ksdm,krm,mr->srd"
        es2 = "m,ksm,krm,r,k,mr->sr"
        es2d = "m,ksdm,krm,r,k,mr->srd"
        es3 = "k,ksm,krm,m,mr->sr"
        es4d = "srcw,r->srcw"
    else:
        raise NotImplementedError(
            "Unrecognised receiver object, type: %s" % (type(stations))
        )

    if show_progress:
        t = tqdm(total=nomegas)

    plan_1 = False
    plan_1d = False
    plan_2 = False
    plan_2d = False
    plan_3 = False
    determine_optimal_plan = True

    eimphi = np.exp(np.outer(1j * mm, stations.pp))
    for iom, omega in enumerate(omegas):
        if do_derivatives:
            H = compute_H_matrices(
                k[k != 0],
                omega,
                dz,
                sigma,
                mu,
                rho,
                isrc,
                irec,
                do_derivatives=derivatives.thickness,
            )
            if derivatives.thickness:
                H_psv, H_sh, d_H_psv, d_H_sh = H
            else:
                H_psv, H_sh = H
        else:
            H_psv, H_sh = compute_H_matrices(
                k[k != 0], omega, dz, sigma, mu, rho, isrc, irec
            )

        b = np.zeros([nk, nsources, 6, 5], dtype="complex128")
        for i in range(nsources):
            s_psv, s_sh = sourceVector(
                source.Mxyz[i, :, :],
                source.F[i, :, 0],
                k[k != 0],
                sigma[isrc],
                mu[isrc],
            )
            b[k != 0, i, :4, :] = (H_psv @ s_psv).value
            b[k != 0, i, 4:, :] = (H_sh @ s_sh).value
        if do_derivatives:
            d_b = np.zeros(
                [nk, nsources, derivatives.nderivs, 6, 5], dtype="complex128"
            )
            if derivatives.moment_tensor:
                j0 = derivatives.i_mt
                for j in range(6):
                    # print(j)
                    s_psv, s_sh = sourceVector(
                        d_Mxyz[j, :, :], np.zeros([3]), k[k != 0], sigma[isrc], mu[isrc]
                    )
                    for i in range(nsources):
                        d_b[k != 0, i, j0 + j, :4, :] = (H_psv @ s_psv).value
                        d_b[k != 0, i, j0 + j, 4:, :] = (H_sh @ s_sh).value
            if derivatives.force:
                j0 = derivatives.i_f
                for j in range(3):
                    s_psv, s_sh = sourceVector(
                        np.zeros(3, 3), d_F[j, :, 0], k[k != 0], sigma[isrc], mu[isrc]
                    )
                    for i in range(nsources):
                        d_b[k != 0, i, j0 + j, :4, :] = (H_psv @ s_psv).value
                        d_b[k != 0, i, j0 + j, 4:, :] = (H_sh @ s_sh).value
            if derivatives.depth:
                j0 = derivatives.i_dep
                for i in range(nsources):
                    s_psv, s_sh = sourceVector_ddep(
                        source.Mxyz[i, :, :],
                        source.F[i, :, 0],
                        omega,
                        k[k != 0],
                        sigma[isrc],
                        mu[isrc],
                        rho[isrc],
                    )
                    d_b[k != 0, i, j0, :4, :] = (H_psv @ s_psv).value
                    d_b[k != 0, i, j0, 4:, :] = (H_sh @ s_sh).value
            if derivatives.thickness:
                if not src_added:
                    warnings.warn(
                        "Thickness derivatives may be inaccurate: source lies exactly at structural interface"
                    )
                j0 = derivatives.i_thickness
                j = 0
                for l in range(
                    dz.shape[0] - 1
                ):  # For all layers except the infinite halfspace...
                    if l == isrc - 1 and src_added:
                        continue  # ...but we're not interested in a fake layer created to represent the source depth...
                    if l == irec - 1 and rec_added:
                        continue  # ...or in a fake layer created to represent the receiver depth...
                    for i in range(nsources):
                        s_psv, s_sh = sourceVector(
                            source.Mxyz[i, :, :],
                            source.F[i, :, 0],
                            k[k != 0],
                            sigma[isrc],
                            mu[isrc],
                        )
                        d_b[k != 0, i, j0 + j, :4, :] = (d_H_psv[l] @ s_psv).value
                        d_b[k != 0, i, j0 + j, 4:, :] = (d_H_sh[l] @ s_sh).value
                        if l < isrc:
                            # Increasing thickness of layer will have side effect of pushing
                            # source infinitesimally deeper. We therefore need to compensate
                            # by making corresponding reduction in thickness of 'pseudo'-layer
                            # above the source.
                            d_b[k != 0, i, j0 + j, :4, :] -= (
                                d_H_psv[isrc - 1] @ s_psv
                            ).value
                            d_b[k != 0, i, j0 + j, 4:, :] -= (
                                d_H_sh[isrc - 1] @ s_sh
                            ).value
                            # However, now we've made the layer containing the source thinner... so
                            # we'd best increase the thickness of the layer below the source (remember, we
                            # split one 'true' layer into two to insert the source).
                            d_b[k != 0, i, j0 + j, :4, :] += (
                                d_H_psv[isrc] @ s_psv
                            ).value
                            d_b[k != 0, i, j0 + j, 4:, :] += (d_H_sh[isrc] @ s_sh).value
                            # None of this is correct if our source lies exactly at a structural
                            # interface -- as we wouldn't create a split layer -- likely rare...
                            # Hence warning message above
                            # Handling this properly would entail creating an additional, infinitesimal layer and re-doing propagation
                        if l < irec and rec_added:
                            # Move receiver 'up' to compensate for thicker layer above.
                            d_b[k != 0, i, j0 + j, :4, :] -= (
                                d_H_psv[irec - 1] @ s_psv
                            ).value
                            d_b[k != 0, i, j0 + j, 4:, :] -= (
                                d_H_sh[irec - 1] @ s_sh
                            ).value
                            # and increase the layer below
                            d_b[k != 0, i, j0 + j, :4, :] += (
                                d_H_psv[irec] @ s_psv
                            ).value
                            d_b[k != 0, i, j0 + j, 4:, :] += (d_H_sh[irec] @ s_sh).value
                            # No warning if receivers lie exactly at a structural interface: this most likely corresponds to
                            # receivers deliberately installed to coincide with interface (e.g. ocean floor).
                    j += 1

        del H_psv, H_sh, s_psv, s_sh
        if do_derivatives:
            if derivatives.thickness:
                del d_H_psv, d_H_sh
        if determine_optimal_plan and iom == 0:
            # First time through, determine optimal contraction schemes
            plan_1, _ = np.einsum_path(es1, k * k_wts, b[:, :, 1, :], jvp, eimphi)
            plan_2, _ = np.einsum_path(
                es2, 1j * mm, b[:, :, 4, :], jv, rr_inv, k_wts, eimphi
            )
            plan_3, _ = np.einsum_path(
                es3, k * k_wts, b[:, :, 1, :], jvp, 1j * mm, eimphi
            )
            if do_derivatives:
                if derivatives.moment_tensor or derivatives.force:
                    plan_1d, _ = np.einsum_path(
                        es1d, k * k_wts, d_b[:, :, 0:6, 1, :], jvp, eimphi
                    )
                    plan_2d, _ = np.einsum_path(
                        es2d, 1j * mm, d_b[:, :, 0:6, 4, :], jv, rr_inv, k_wts, eimphi
                    )
        spectra[:, :, ss, 0, iom] = np.einsum(
            es1, k * k_wts, b[:, :, 1, :], jvp, eimphi, optimize=plan_1
        ) + np.einsum(
            es2, 1j * mm, b[:, :, 4, :], jv, rr_inv, k_wts, eimphi, optimize=plan_2
        )
        spectra[:, :, ss, 1, iom] = np.einsum(
            es2, 1j * mm, b[:, :, 1, :], jv, rr_inv, k_wts, eimphi, optimize=plan_2
        ) - np.einsum(es1, k * k_wts, b[:, :, 4, :], jvp, eimphi, optimize=plan_1)
        spectra[:, :, ss, 2, iom] = np.einsum(
            es1, k * k_wts, b[:, :, 0, :], jv, eimphi, optimize=plan_1
        )
        if do_derivatives:
            if derivatives.moment_tensor:
                j0 = derivatives.i_mt
                d_spectra[:, :, ss, j0 : j0 + 6, 0, iom] = np.einsum(
                    es1d,
                    k * k_wts,
                    d_b[:, :, j0 : j0 + 6, 1, :],
                    jvp,
                    eimphi,
                    optimize=plan_1d,
                ) + np.einsum(
                    es2d,
                    1j * mm,
                    d_b[:, :, j0 : j0 + 6, 4, :],
                    jv,
                    rr_inv,
                    k_wts,
                    eimphi,
                    optimize=plan_2d,
                )
                d_spectra[:, :, ss, j0 : j0 + 6, 1, iom] = np.einsum(
                    es2d,
                    1j * mm,
                    d_b[:, :, j0 : j0 + 6, 1, :],
                    jv,
                    rr_inv,
                    k_wts,
                    eimphi,
                    optimize=plan_2d,
                ) - np.einsum(
                    es1d,
                    k * k_wts,
                    d_b[:, :, j0 : j0 + 6, 4, :],
                    jvp,
                    eimphi,
                    optimize=plan_1d,
                )
                d_spectra[:, :, ss, j0 : j0 + 6, 2, iom] = np.einsum(
                    es1d,
                    k * k_wts,
                    d_b[:, :, j0 : j0 + 6, 0, :],
                    jv,
                    eimphi,
                    optimize=plan_1d,
                )
            if derivatives.force:
                j0 = derivatives.i_f
                d_spectra[:, :, ss, j0 : j0 + 3, 0, iom] = np.einsum(
                    es1d,
                    k * k_wts,
                    d_b[:, :, j0 : j0 + 3, 1, :],
                    jvp,
                    eimphi,
                    optimize=plan_1d,
                ) + np.einsum(
                    es2d,
                    1j * mm,
                    d_b[:, :, j0 : j0 + 3, 4, :],
                    jv,
                    rr_inv,
                    k_wts,
                    eimphi,
                    optimize=plan_2d,
                )
                d_spectra[:, :, ss, j0 : j0 + 3, 1, iom] = np.einsum(
                    es2d,
                    1j * mm,
                    d_b[:, :, j0 : j0 + 3, 1, :],
                    jv,
                    rr_inv,
                    k_wts,
                    eimphi,
                    optimize=plan_2d,
                ) - np.einsum(
                    es1d,
                    k * k_wts,
                    d_b[:, :, j0 : j0 + 3, 4, :],
                    jvp,
                    eimphi,
                    optimize=plan_1d,
                )
                d_spectra[:, :, ss, j0 : j0 + 3, 2, iom] = np.einsum(
                    es1d,
                    k * k_wts,
                    d_b[:, :, j0 : j0 + 3, 0, :],
                    jv,
                    eimphi,
                    optimize=plan_1d,
                )
            if derivatives.r:
                j0 = derivatives.i_r
                d_spectra[:, :, ss, j0, 0, iom] = (
                    np.einsum(
                        es1, k * k_wts, b[:, :, 1, :], djvp_dr, eimphi, optimize=plan_1
                    )
                    - np.einsum(
                        es2,
                        1j * mm,
                        b[:, :, 4, :],
                        jv,
                        rr_inv**2,
                        k_wts,
                        eimphi,
                        optimize=plan_2,
                    )
                    + np.einsum(
                        es2,
                        1j * mm,
                        b[:, :, 4, :],
                        jvp,
                        rr_inv,
                        k * k_wts,
                        eimphi,
                        optimize=plan_2,
                    )
                )
                d_spectra[:, :, ss, j0, 1, iom] = (
                    np.einsum(
                        es2,
                        -1j * mm,
                        b[:, :, 1, :],
                        jv,
                        rr_inv**2,
                        k_wts,
                        eimphi,
                        optimize=plan_2,
                    )
                    + np.einsum(
                        es2,
                        1j * mm,
                        b[:, :, 1, :],
                        jvp,
                        rr_inv,
                        k * k_wts,
                        eimphi,
                        optimize=plan_2,
                    )
                    - np.einsum(
                        es1, k * k_wts, b[:, :, 4, :], djvp_dr, eimphi, optimize=plan_1
                    )
                )
                d_spectra[:, :, ss, j0, 2, iom] = np.einsum(
                    es1, k * k * k_wts, b[:, :, 0, :], jvp, eimphi, optimize=plan_1
                )
            if derivatives.phi:
                j0 = derivatives.i_phi
                d_spectra[:, :, ss, j0, 0, iom] = np.einsum(
                    es3, k * k_wts, b[:, :, 1, :], jvp, 1j * mm, eimphi, optimize=plan_3
                ) + np.einsum(
                    es2,
                    -mm * mm,
                    b[:, :, 4, :],
                    jv,
                    rr_inv,
                    k_wts,
                    eimphi,
                    optimize=plan_2,
                )
                d_spectra[:, :, ss, j0, 1, iom] = np.einsum(
                    es2,
                    -mm * mm,
                    b[:, :, 1, :],
                    jv,
                    rr_inv,
                    k_wts,
                    eimphi,
                    optimize=plan_2,
                ) - np.einsum(
                    es3, k * k_wts, b[:, :, 4, :], jvp, 1j * mm, eimphi, optimize=plan_3
                )
                d_spectra[:, :, ss, j0, 2, iom] = np.einsum(
                    es3, k * k_wts, b[:, :, 0, :], jv, 1j * mm, eimphi, optimize=plan_3
                )
            if derivatives.x or derivatives.y:
                # We need to get the r and phi derivatives one way or another...
                if derivatives.r:
                    d_spectra_rphi[:, :, ss, 0, :, iom] = d_spectra[
                        :, :, ss, derivatives.i_r, :, iom
                    ]
                else:
                    d_spectra_rphi[:, :, ss, 0, 0, iom] = (
                        np.einsum(
                            es1,
                            k * k_wts,
                            b[:, :, 1, :],
                            djvp_dr,
                            eimphi,
                            optimize=plan_1,
                        )
                        - np.einsum(
                            es2,
                            1j * mm,
                            b[:, :, 4, :],
                            jv,
                            rr_inv**2,
                            k_wts,
                            eimphi,
                            optimize=plan_2,
                        )
                        + np.einsum(
                            es2,
                            1j * mm,
                            b[:, :, 4, :],
                            jvp,
                            rr_inv,
                            k * k_wts,
                            eimphi,
                            optimize=plan_2,
                        )
                    )
                    d_spectra_rphi[:, :, ss, 0, 1, iom] = (
                        np.einsum(
                            es2,
                            -1j * mm,
                            b[:, :, 1, :],
                            jv,
                            rr_inv**2,
                            k_wts,
                            eimphi,
                            optimize=plan_2,
                        )
                        + np.einsum(
                            es2,
                            1j * mm,
                            b[:, :, 1, :],
                            jvp,
                            rr_inv,
                            k * k_wts,
                            eimphi,
                            optimize=plan_2,
                        )
                        - np.einsum(
                            es1,
                            k * k_wts,
                            b[:, :, 4, :],
                            djvp_dr,
                            eimphi,
                            optimize=plan_1,
                        )
                    )
                    d_spectra_rphi[:, :, ss, 0, 2, iom] = np.einsum(
                        es1, k * k * k_wts, b[:, :, 0, :], jvp, eimphi, optimize=plan_1
                    )
                if derivatives.phi:
                    d_spectra_rphi[:, :, ss, 1, :, iom] = d_spectra[
                        :, :, ss, derivatives.i_phi, :, iom
                    ]
                else:
                    d_spectra_rphi[:, :, ss, 1, 0, iom] = np.einsum(
                        es3,
                        k * k_wts,
                        b[:, :, 1, :],
                        jvp,
                        1j * mm,
                        eimphi,
                        optimize=plan_3,
                    ) + np.einsum(
                        es2,
                        -mm * mm,
                        b[:, :, 4, :],
                        jv,
                        rr_inv,
                        k_wts,
                        eimphi,
                        optimize=plan_2,
                    )
                    d_spectra_rphi[:, :, ss, 1, 1, iom] = np.einsum(
                        es2,
                        -mm * mm,
                        b[:, :, 1, :],
                        jv,
                        rr_inv,
                        k_wts,
                        eimphi,
                        optimize=plan_2,
                    ) - np.einsum(
                        es3,
                        k * k_wts,
                        b[:, :, 4, :],
                        jvp,
                        1j * mm,
                        eimphi,
                        optimize=plan_3,
                    )
                    d_spectra_rphi[:, :, ss, 1, 2, iom] = np.einsum(
                        es3,
                        k * k_wts,
                        b[:, :, 0, :],
                        jv,
                        1j * mm,
                        eimphi,
                        optimize=plan_3,
                    )
            if derivatives.depth:
                j0 = derivatives.i_dep
                d_spectra[:, :, ss, j0, 0, iom] = np.einsum(
                    es1, k * k_wts, d_b[:, :, j0, 1, :], jvp, eimphi, optimize=plan_1
                ) + np.einsum(
                    es2,
                    1j * mm,
                    d_b[:, :, j0, 4, :],
                    jv,
                    rr_inv,
                    k_wts,
                    eimphi,
                    optimize=plan_2,
                )
                d_spectra[:, :, ss, j0, 1, iom] = np.einsum(
                    es2,
                    1j * mm,
                    d_b[:, :, j0, 1, :],
                    jv,
                    rr_inv,
                    k_wts,
                    eimphi,
                    optimize=plan_2,
                ) - np.einsum(
                    es1, k * k_wts, d_b[:, :, j0, 4, :], jvp, eimphi, optimize=plan_1
                )
                d_spectra[:, :, ss, j0, 2, iom] = np.einsum(
                    es1, k * k_wts, d_b[:, :, j0, 0, :], jv, eimphi, optimize=plan_1
                )
            if derivatives.time:
                j0 = derivatives.i_time
                d_spectra[:, :, ss, j0, :, iom] = (
                    -1j * omega * spectra[:, :, ss, :, iom]
                )
            if derivatives.thickness:
                j0 = derivatives.i_thickness
                for j in range(structure.nlayers - 1):
                    d_spectra[:, :, ss, j0 + j, 0, iom] = np.einsum(
                        es1,
                        k * k_wts,
                        d_b[:, :, j0 + j, 1, :],
                        jvp,
                        eimphi,
                        optimize=plan_1,
                    ) + np.einsum(
                        es2,
                        1j * mm,
                        d_b[:, :, j0 + j, 4, :],
                        jv,
                        rr_inv,
                        k_wts,
                        eimphi,
                        optimize=plan_2,
                    )
                    d_spectra[:, :, ss, j0 + j, 1, iom] = np.einsum(
                        es2,
                        1j * mm,
                        d_b[:, :, j0 + j, 1, :],
                        jv,
                        rr_inv,
                        k_wts,
                        eimphi,
                        optimize=plan_2,
                    ) - np.einsum(
                        es1,
                        k * k_wts,
                        d_b[:, :, j0 + j, 4, :],
                        jvp,
                        eimphi,
                        optimize=plan_1,
                    )
                    d_spectra[:, :, ss, j0 + j, 2, iom] = np.einsum(
                        es1,
                        k * k_wts,
                        d_b[:, :, j0 + j, 0, :],
                        jv,
                        eimphi,
                        optimize=plan_1,
                    )
        if show_progress:
            t.update(1)
    if show_progress:
        t.close()
    if derivatives is None:
        # Test is NOT on do_derivatives as we want to return two objects
        # whenever a DerivativeSwitches object has been provided -- regardless
        # of whether this actually has anything switched on. If not, d_spectra
        # will be None (see above).
        if squeeze_outputs:
            return spectra[:, :, ss, :, :].squeeze()
        else:
            return spectra[:, :, ss, :, :]
    else:
        if derivatives.x or derivatives.y:
            # xx,yy = stations.as_xy()
            if derivatives.x:
                if type(stations) is RegularlyDistributedReceivers:
                    drdx = np.tile(-np.cos(stations.pp), stations.nr).reshape(
                        stations.nr, stations.nphi
                    )  # Result will be array (nr x nphi)
                    dpdx = np.outer(1 / stations.rr, np.sin(stations.pp))
                elif type(stations) is ListOfReceivers:
                    drdx = -np.cos(stations.pp)
                    dpdx = np.sin(stations.pp) / stations.rr
                else:
                    raise NotImplementedError
                d_spectra[:, :, ss, derivatives.i_x, :, :] = np.einsum(
                    es4d, d_spectra_rphi[:, :, ss, 0, :, :], drdx
                ) + np.einsum(es4d, d_spectra_rphi[:, :, ss, 1, :, :], dpdx)
            if derivatives.y:
                if type(stations) is RegularlyDistributedReceivers:
                    drdy = np.tile(-np.sin(stations.pp), stations.nr).reshape(
                        stations.nr, stations.nphi
                    )
                    dpdy = np.outer(-1 / stations.rr, np.cos(stations.pp))
                elif type(stations) is ListOfReceivers:
                    drdy = -np.sin(stations.pp)
                    dpdy = -np.cos(stations.pp) / stations.rr
                else:
                    raise NotImplementedError
                d_spectra[:, :, ss, derivatives.i_y, :, :] = np.einsum(
                    es4d, d_spectra_rphi[:, :, ss, 0, :, :], drdy
                ) + np.einsum(es4d, d_spectra_rphi[:, :, ss, 1, :, :], dpdy)
            if type(stations) is ListOfReceivers:
                if stations.geometry == "spherical":
                    d_spectra[:, :, ss, derivatives.i_x, :, :] *= (
                        2 * np.pi * PLANETARY_RADIUS * np.cos(np.deg2rad(source.y))
                    ) / 360
                    d_spectra[:, :, ss, derivatives.i_y, :, :] *= (
                        2 * np.pi * PLANETARY_RADIUS
                    ) / 360

        if squeeze_outputs:
            return (
                spectra[:, :, ss, :, :].squeeze(),
                d_spectra[:, :, ss, :, :, :].squeeze(),
            )
        else:
            return spectra[:, :, ss, :, :], d_spectra[:, :, ss, :, :, :]


def compute_H_matrices(k, omega, dz, sigma, mu, rho, isrc, irec, do_derivatives=False):
    """
    Compute the "H" matrices, as defined in O'Toole & Woodhouse 2011.
    """
    # Note on derivatives: the P-SV calculations are done with everything
    # propagated to the receiver depth, whereas SH calculations mix source
    # and receiver quantities. Thus the algorithmic structure of the derivative
    # calculation differs.
    nlayers = dz.shape[0]
    # Propagate surface b/c to receiver
    if do_derivatives:
        surface_bc_sh_drv = []
        surface_bc_psv_drv = []
    if mu[0] == 0:
        surface_bc_sh = oceanFloorBoundary(dz[0], omega, k, sigma[0], rho[0], True)
        surface_bc_psv = oceanFloorBoundary(dz[0], omega, k, sigma[0], rho[0], False)
        ibc = 1
        if do_derivatives:
            surface_bc_sh_drv += [
                oceanFloorBoundary_deriv(dz[0], omega, k, sigma[0], rho[0], True)
            ]
            surface_bc_psv_drv += [
                oceanFloorBoundary_deriv(dz[0], omega, k, sigma[0], rho[0], False)
            ]
    else:
        surface_bc_sh = freeSurfaceBoundary(k.shape[0], True)
        surface_bc_psv = freeSurfaceBoundary(k.shape[0], False)
        ibc = 0

    for i in range(ibc, irec):
        # Deal with derivatives first - before we do in-place propagation of the vectors
        if do_derivatives:
            for j in range(len(surface_bc_sh_drv)):
                # Normal propagation on every derivative that already exists
                surface_bc_sh_drv[j], _, surface_bc_psv_drv[j] = propagate(
                    omega,
                    k,
                    -dz[i],
                    sigma[i],
                    mu[i],
                    rho[i],
                    m2=surface_bc_sh_drv[j],
                    m6=surface_bc_psv_drv[j],
                )
            sh_drv, _, psv_drv = propagate_deriv(
                omega,
                k,
                -dz[i],
                sigma[i],
                mu[i],
                rho[i],
                m2=surface_bc_sh,
                m6=surface_bc_psv,
                inplace=False,
            )
            surface_bc_sh_drv += [sh_drv]
            surface_bc_psv_drv += [psv_drv]
        surface_bc_sh, _, surface_bc_psv = propagate(
            omega,
            k,
            -dz[i],
            sigma[i],
            mu[i],
            rho[i],
            m2=surface_bc_sh,
            m6=surface_bc_psv,
        )
    if do_derivatives:
        for i in range(irec, nlayers - 1):
            surface_bc_sh_drv += [None]

    # Propagate basal b/c to source depth
    basal_bc_sh = underlyingHalfspaceBoundary(
        omega, k, sigma[-1], mu[-1], rho[-1], True
    )
    basal_bc_psv = underlyingHalfspaceBoundary(
        omega, k, sigma[-1], mu[-1], rho[-1], False
    )
    if do_derivatives:
        basal_bc_sh_drv = []
        basal_bc_psv_drv = []
    for i in range(nlayers - 2, isrc - 1, -1):
        # print(i,dz[i],sigma[i],mu[i],rho[i])
        if do_derivatives:
            for j in range(len(basal_bc_sh_drv)):
                basal_bc_sh_drv[j], _, basal_bc_psv_drv[j] = propagate(
                    omega,
                    k,
                    dz[i],
                    sigma[i],
                    mu[i],
                    rho[i],
                    m2=basal_bc_sh_drv[j],
                    m6=basal_bc_psv_drv[j],
                )
            sh_drv, _, psv_drv = propagate_deriv(
                omega,
                k,
                dz[i],
                sigma[i],
                mu[i],
                rho[i],
                m2=basal_bc_sh,
                m6=basal_bc_psv,
                inplace=False,
            )
            basal_bc_sh_drv += [sh_drv]
            basal_bc_psv_drv += [psv_drv]
        basal_bc_sh, _, basal_bc_psv = propagate(
            omega, k, dz[i], sigma[i], mu[i], rho[i], m2=basal_bc_sh, m6=basal_bc_psv
        )
    basal_bc_sh_at_src = basal_bc_sh.copy()
    if do_derivatives:
        basal_bc_sh_drv_at_src = [b.copy() for b in basal_bc_sh_drv]
    # basal_bc_psv_at_src = basal_bc_psv.copy()
    # Create N and continue to propagate everything up to receiver
    N = makeN(basal_bc_psv)
    if do_derivatives:
        N_drv = [makeN(b) for b in basal_bc_psv_drv]
    for i in range(isrc - 1, irec - 1, -1):
        if do_derivatives:
            for j in range(len(basal_bc_sh_drv)):
                basal_bc_sh_drv[j], N_drv[j], basal_bc_psv_drv[j] = propagate(
                    omega,
                    k,
                    dz[i],
                    sigma[i],
                    mu[i],
                    rho[i],
                    m2=basal_bc_sh_drv[j],
                    m4=N_drv[j],
                    m6=basal_bc_psv_drv[j],
                )
            sh_drv, N_drv_entry, psv_drv = propagate_deriv(
                omega,
                k,
                dz[i],
                sigma[i],
                mu[i],
                rho[i],
                m2=basal_bc_sh,
                m4=N,
                m6=basal_bc_psv,
                inplace=False,
            )
            basal_bc_sh_drv += [sh_drv]
            basal_bc_sh_drv_at_src += [None]
            N_drv += [N_drv_entry]
            basal_bc_psv_drv += [psv_drv]
        basal_bc_sh, N, basal_bc_psv = propagate(
            omega,
            k,
            dz[i],
            sigma[i],
            mu[i],
            rho[i],
            m2=basal_bc_sh,
            m4=N,
            m6=basal_bc_psv,
        )
    if do_derivatives:
        for i in range(irec - 1, -1, -1):
            basal_bc_sh_drv += [None]
            basal_bc_sh_drv_at_src += [None]
    # Now assemble H
    H_psv = (makeN(surface_bc_psv) @ N) / makeDelta(surface_bc_psv, basal_bc_psv)
    H_sh = np.zeros([k.shape[0], 2, 2], dtype="complex128")
    H_sh[:, 0, 0] = surface_bc_sh.M[:, 0, 0] * basal_bc_sh_at_src.M[:, 1, 0]
    H_sh[:, 0, 1] = -surface_bc_sh.M[:, 0, 0] * basal_bc_sh_at_src.M[:, 0, 0]
    H_sh[:, 1, 0] = surface_bc_sh.M[:, 1, 0] * basal_bc_sh_at_src.M[:, 1, 0]
    H_sh[:, 1, 1] = -surface_bc_sh.M[:, 1, 0] * basal_bc_sh_at_src.M[:, 0, 0]
    H_sh = scm.ScaledMatrixStack(
        H_sh, surface_bc_sh.scale + basal_bc_sh_at_src.scale
    ) / makeDelta(surface_bc_sh, basal_bc_sh, sh=True)
    if do_derivatives:
        # We want to work top -> bottom so reverse the lists built bottom -> top
        basal_bc_sh_drv.reverse()
        basal_bc_sh_drv_at_src.reverse()
        basal_bc_psv_drv.reverse()
        N_drv.reverse()

        H_sh_drv = []
        H_psv_drv = []

        delta = makeDelta(surface_bc_psv, basal_bc_psv)
        for s in surface_bc_psv_drv:
            H_psv_drv += [((makeN(s) @ N) - H_psv * makeDelta(s, basal_bc_psv)) / delta]
        for Nd, b in zip(N_drv, basal_bc_psv_drv):
            H_psv_drv += [
                ((makeN(surface_bc_psv) @ Nd) - H_psv * makeDelta(surface_bc_psv, b))
                / delta
            ]
        for s, bsrc, b in zip(
            surface_bc_sh_drv, basal_bc_sh_drv_at_src, basal_bc_sh_drv
        ):
            D1 = np.zeros([k.shape[0], 2, 2], dtype="complex128")
            ddelta = scm.ScaledMatrixStack(
                np.zeros([k.shape[0], 1, 1], dtype="complex128")
            )
            if s is not None:
                D1[:, 0, 0] = s.M[:, 0, 0] * basal_bc_sh_at_src.M[:, 1, 0]
                D1[:, 0, 1] = -s.M[:, 0, 0] * basal_bc_sh_at_src.M[:, 0, 0]
                D1[:, 1, 0] = s.M[:, 1, 0] * basal_bc_sh_at_src.M[:, 1, 0]
                D1[:, 1, 1] = -s.M[:, 1, 0] * basal_bc_sh_at_src.M[:, 0, 0]
                D1 = scm.ScaledMatrixStack(D1, s.scale + basal_bc_sh_at_src.scale)
                ddelta += makeDelta(s, basal_bc_sh, sh=True)
            else:
                D1 = scm.ScaledMatrixStack(D1)
            D2 = np.zeros([k.shape[0], 2, 2], dtype="complex128")
            if bsrc is not None:
                D2[:, 0, 0] = surface_bc_sh.M[:, 0, 0] * bsrc.M[:, 1, 0]
                D2[:, 0, 1] = -surface_bc_sh.M[:, 0, 0] * bsrc.M[:, 0, 0]
                D2[:, 1, 0] = surface_bc_sh.M[:, 1, 0] * bsrc.M[:, 1, 0]
                D2[:, 1, 1] = -surface_bc_sh.M[:, 1, 0] * bsrc.M[:, 0, 0]
                D2 = scm.ScaledMatrixStack(D2, surface_bc_sh.scale + bsrc.scale)
            else:
                D2 = scm.ScaledMatrixStack(D2)
            if b is not None:
                ddelta += makeDelta(surface_bc_sh, b, sh=True)
            D = (D1 + D2 - H_sh * ddelta) / makeDelta(
                surface_bc_sh, basal_bc_sh, sh=True
            )
            H_sh_drv += [D]
    if do_derivatives:
        return H_psv, H_sh, H_psv_drv, H_sh_drv
    else:
        return H_psv, H_sh


def compute_seismograms(
    structure,
    source,
    stations,
    nt,
    dt,
    alpha=None,
    source_time_function=None,
    pad_frac=0.5,
    xyz=True,
    derivatives=None,
    show_progress=True,
    squeeze_outputs=True,
    **kwargs
):
    """
    Calculate and return displacement seismograms for a given source and earth
    model at specified locations.

    :param LayeredStructureModel structure: The earth model within which
        calculations should be performed.
    :param PointSource source: The source(s) for which calculations should be
        performed
    :param ListOfReceivers or RegularlyDistributedReceivers stations: The
        locations for which seismograms should be generated.
    :param int nt: Number of time-series points to be returned.
    :param float dt: Desired interval (seconds) between successive time series
        points (i.e. the inverse of sampling frequency). Total time series
        length is thus ``(nt-1)*dt`` seconds.
    :param float or None alpha: Shift applied to integration contour to avoid
        singularities on real axis. If ``None``, this is determined according
        to the rule-of-thumb given in O'Toole & Woodhouse (2011).
    :param callable or None source_time_function: Function representing the
        spectrum of a source time-function to be applied to the seismograms.
        Function should take a single argument, representing angular frequency,
        and return a single complex number representing the amplitude of the
        spectrum at that point. If ``None``, no source time-function is applied.
    :param float pad_frac: Simulations are performed for a longer time series,
        which is then truncated to the desired length. This helps improve
        accuracy and stability. ``pad_frac`` determines the additional padding
        used, specified as a proportion of the desired time series length.
    :param bool xyz: If ``True``, the three components of each seismogram will
        correspond to motion relative to Cartesian x/y/z axes. If ``Fales``,
        the three components will be expressed in  polar coordinates:
        radial/transverse/vertical.
    :param DerivativeSwitches or None derivatives: Determines which derivatives
        are computed and returned. See also discussion of return value, below.
    :param bool show_progress: Display progress bars if available.
    :param bool squeeze_outputs: If true, apply :py:func:`numpy.squeeze` to all
        output arrays to eliminate dimensions of size '1'.
    :param bool \**kwargs: Any additional keyword options will be passed to
        :py:func:`~pyprop8.compute_spectra`.

    The output of ``compute_seismograms`` depends on value of the ``derivatives``
    parameter.

    :returns: If ``derivatives = None`` then ``compute_spectra`` returns a tuple,
        ``(tt, seis)``. Otherwise ``compute_spectra`` returns a tuple,
        ``(tt, seis, deriv)``.

        Here, ``tt`` is a :py:class:`numpy.ndarray` containing the sequence of time
        points for which the seismograms have been evaluated. It will have shape
        ``(nt,)``.

        The shapes of ``seis`` and ``deriv`` depend on the nature of the object
        passed to ``stations``:

        - If ``stations`` is an instance of :py:class:`~pyprop8.ListOfReceivers`,
          ``seis`` will have shape
          ``(source.nsources, receivers.nstations, 3, nt)``, where
          ``source.nsources`` is the number of moment tensor/source vector pairs
          specified within the ``source`` object, ``receivers.nstations`` is the
          total number of receivers, and ``nt`` is the number of time points at
          which evaluation was requested. The third dimension indexes the three
          components of motion, governed by the ``xyz`` option. ``deriv`` will
          have shape
          ``(source.nsources, receivers.nstations,derivatives.nderivs,3,nt)``
          where ``derivatives.nderivs`` is the total number of derivative
          components requested within the :py:class:`~pyprop8.DerivativeSwitches`
          object.
        - If ``stations`` is an instance of
          :py:class:`~pyprop8.RegularlyDistributedReceivers`, ``seis`` will
          have shape ``(source.nsources, receivers.nr, receivers.nphi, 3, nt)``,
          where ``receivers.nr`` and ``receivers.nphi`` are the number of grid
          points in the radial and azimuthal directions, respectively.
          ``deriv`` will have shape
          ``(source.nsources, receivers.nr, receivers.nphi, derivatives.nderiv, 3, nt)``.

        In all cases, if ``squeeze_outputs=True`` (default), then
        :py:func:`numpy.squeeze` will be called, discarding dimensions with only
        one entry.
    """
    npad = int(pad_frac * nt)
    tt = np.arange(nt + npad) * dt
    if alpha is None:
        # Use 'rule of thumb' given in O'Toole & Woodhouse (2011)
        alpha = np.log(10) / tt[-1]
    ww = 2 * np.pi * np.fft.rfftfreq(nt + npad, dt)
    delta_omega = ww[1]
    ww = ww - alpha * 1j
    if derivatives is None:
        do_derivatives = False
    else:
        if derivatives.nderivs == 0:
            # Nothing actually turned on...
            do_derivatives = False
        else:
            do_derivatives = True

    spectra = compute_spectra(
        structure,
        source,
        stations,
        ww,
        derivatives,
        show_progress,
        squeeze_outputs=False,
        **kwargs
    )
    if derivatives is not None:
        # Test on derivatives, not do_derivatives, as will return d_spectra as None if derivatives provided but all off
        spectra, d_spectra = spectra
    if type(stations) is RegularlyDistributedReceivers:
        ess = "srpcw,w->srpcw"
        essd = "srpdcw,w->srpdcw"
        est = "ut,srpct,t->srpcu"
        estd = "ut,srpdct,t->srpdcu"
    elif type(stations) is ListOfReceivers:
        ess = "srcw,w->srcw"
        essd = "srdcw,w->srdcw"
        est = "ut,srct,t->srcu"
        estd = "ut,srdct,t->srdcu"
    else:
        raise ValueError("Unrecognised receiver object, type: %s" % (type(stations)))
    spec_shape_n = len(spectra.shape)
    ####
    if source_time_function is not None:
        stf = np.zeros(ww.shape[0], dtype="complex128")
        for i, w in enumerate(ww):
            stf[i] = source_time_function(w)
<<<<<<< HEAD
        spectra = np.einsum(ess, spectra, stf)
        if do_derivatives:
            d_spectra = np.einsum(essd, d_spectra, stf)
    # if kind == 'displacement':
    # Fourier integration -- transform without 1/(i w) and then integrate
    stencil = np.tril(np.full([nt, nt + npad], dt, dtype="float64"))
    stencil[np.arange(nt), np.arange(nt)] *= 0.5
    stencil[:, 0] *= 0.5
    stencil[0, 0] = 0
    seis = (nt + npad) * delta_omega * np.fft.irfft(spectra, nt + npad) / (2 * np.pi)
    seis = np.einsum(est, stencil, seis, np.exp(alpha * tt))
=======
        spectra = np.einsum(ess,spectra,stf)
        if do_derivatives: d_spectra = np.einsum(essd,d_spectra,stf)
    if source.time!=0: #Time shift
        tshift = np.zeros(ww.shape[0],dtype='complex128')
        for i,w in enumerate(ww):
            tshift[i] = np.exp(-1j*w*source.time)
        spectra = np.einsum(ess,spectra,tshift)
        if do_derivatives: d_spectra = np.einsum(essd,d_spectra,tshift)
    #if kind == 'displacement':
        # Fourier integration -- transform without 1/(i w) and then integrate
    stencil = np.tril(np.full([nt,nt+npad],dt,dtype='float64'))
    stencil[np.arange(nt),np.arange(nt)] *= 0.5
    stencil[:,0] *= 0.5
    stencil[0,0] = 0
    seis = (nt+npad)*delta_omega*np.fft.irfft(spectra,nt+npad)/(2*np.pi)
    seis = np.einsum(est,stencil,seis,np.exp(alpha*tt))
>>>>>>> a1fe81fb
    if do_derivatives:
        deriv = (
            (nt + npad) * delta_omega * np.fft.irfft(d_spectra, nt + npad) / (2 * np.pi)
        )
        deriv = np.einsum(estd, stencil, deriv, np.exp(alpha * tt))
    # This doesn't seem to be very stable. I wonder if the better way to get
    # velocity is to force the user to do it themselves -- get a time series and then
    # differentiate as required.
    # elif kind == 'velocity':
    #     stencil = np.zeros([nt,nt+npad],dtype='float64')
    #     stencil[np.arange(nt),np.arange(nt)] = 1.
    #     seis = (nt+npad)*delta_omega*np.fft.irfft(spectra)/(2*np.pi)
    #     seis = np.einsum('ut,srpct,t->srpcu',stencil,seis,np.exp(alpha*tt))
    #     if do_derivatives:
    #         deriv = (nt+npad)*delta_omega*np.fft.irfft(d_spectra)/(2*np.pi)
    #         deriv = np.einsum('ut,srpdct,t->srpdcu',stencil,deriv,np.exp(alpha*tt))
    # elif kind == 'acceleration':
    #       this would be as velocity but scaled by another factor of (i w)
    # else:
    #     raise NotImplementedError(kind)
    if xyz:
        # Rotate from (radial/transverse/z to xyz (enz))
        if type(stations) is RegularlyDistributedReceivers:
            rotator = np.zeros([stations.nr, stations.nphi, 3, 3])
            phi = np.tile(stations.pp, stations.nr).reshape(stations.nr, stations.nphi)
            rotator[:, :, 0, 0] = np.cos(phi)
            rotator[:, :, 0, 1] = -np.sin(phi)
            rotator[:, :, 1, 0] = np.sin(phi)
            rotator[:, :, 1, 1] = np.cos(phi)
            rotator[:, :, 2, 2] = 1
            esr = "rpic,srpct->srpit"
            esrd = "rpic,srpdct->srpdit"
        elif type(stations) is ListOfReceivers:
            rotator = np.zeros([stations.nstations, 3, 3])
            rotator[:, 0, 0] = np.cos(stations.pp)
            rotator[:, 0, 1] = -np.sin(stations.pp)
            rotator[:, 1, 0] = np.sin(stations.pp)
            rotator[:, 1, 1] = np.cos(stations.pp)
            rotator[:, 2, 2] = 1
            esr = "ric,srct->srit"
            esrd = "ric,srdct->srdit"
        else:
            raise ValueError(
                "Unrecognised receiver object, type: %s" % (type(stations))
            )

        if do_derivatives:
            # s_xyz = R.s_rtf
            # D[s_xyz] = D[R].s_rtf+R.D[s_rtf]
            # R = [ cos(f) -sin(f) ]
            #     [ sin(f)  cos(f) ]
            # dR/dq = [ -sin(f) df/dq -cos(f) df/dq ]
            #         [  cos(f) df/dq -sin(f) df/dq ]
            deriv = np.einsum(esrd, rotator, deriv)
            if derivatives.x:
                if type(stations) is ListOfReceivers:
                    dpdx = np.sin(stations.pp) / stations.rr
                    deriv[:, :, derivatives.i_x, 0, :] += np.einsum(
                        "srt,r->srt", seis[:, :, 0, :], -dpdx * np.sin(stations.pp)
                    ) + np.einsum(
                        "srt,r->srt", seis[:, :, 1, :], -dpdx * np.cos(stations.pp)
                    )
                    deriv[:, :, derivatives.i_x, 1, :] += np.einsum(
                        "srt,r->srt", seis[:, :, 0, :], dpdx * np.cos(stations.pp)
                    ) + np.einsum(
                        "srt,r->srt", seis[:, :, 1, :], -dpdx * np.sin(stations.pp)
                    )
                else:
                    raise NotImplementedError(
                        "Lateral derivatives not available with RegularlyDistributedReceivers, as\n"
                        "source is required to lie on central axis. Consider using ListOfReceivers."
                    )
            if derivatives.y:
                if type(stations) is ListOfReceivers:
                    dpdy = -np.cos(stations.pp) / stations.rr
                    deriv[:, :, derivatives.i_y, 0, :] += np.einsum(
                        "srt,r->srt", seis[:, :, 0, :], -dpdy * np.sin(stations.pp)
                    ) + np.einsum(
                        "srt,r->srt", seis[:, :, 1, :], -dpdy * np.cos(stations.pp)
                    )
                    deriv[:, :, derivatives.i_y, 1, :] += np.einsum(
                        "srt,r->srt", seis[:, :, 0, :], dpdy * np.cos(stations.pp)
                    ) + np.einsum(
                        "srt,r->srt", seis[:, :, 1, :], -dpdy * np.sin(stations.pp)
                    )
                else:
                    raise NotImplementedError(
                        "Lateral derivatives not available with RegularlyDistributedReceivers, as\n"
                        "source is required to lie on central axis. Consider using ListOfReceivers."
                    )
        # Do this rotation *after* derivatives as we need the unrotated seismograms for x/y deriv
        seis = np.einsum(esr, rotator, seis)
    if squeeze_outputs:
        seis = seis.squeeze()
        if do_derivatives:
            deriv = deriv.squeeze()
    if derivatives is None:
        return tt[:nt], seis
    else:
        return tt[:nt], seis, deriv


def compute_static(
    structure,
    source,
    stations,
    los_vector=np.eye(3),
    derivatives=None,
    squeeze_outputs=True,
    **kwargs
):
    """
    Calculate and return static offset measurements for a given source and earth
    model at specified locations.

    :param LayeredStructureModel structure: The earth model within which
        calculations should be performed.
    :param PointSource source: The source(s) for which calculations should be
        performed
    :param ListOfReceivers or RegularlyDistributedReceivers stations: The
        locations for which seismograms should be generated.
    :param numpy.ndarray los_vector: Vector(s) defining 'line(s) of sight'
        along which static displacement should be measured. Should be expressed
        relative to a Cartesian basis and have shape (3) or (3, nlos). Default
        will return displacements relative to Cartesian basis.
    :param DerivativeSwitches or None derivatives: Determines which derivatives
        are computed and returned. See also discussion of return value, below.
    :param bool show_progress: Display progress bars if available.
    :param bool squeeze_outputs: If true, apply :py:func:`numpy.squeeze` to all
        output arrays to eliminate dimensions of size '1'.
    :param bool \**kwargs: Any additional keyword options will be passed to
        :py:func:`~pyprop8.compute_spectra`.

    The output of ``compute_static`` depends on value of the ``derivatives``
    parameter.

    :returns: If ``derivatives = None`` then ``compute_spectra`` returns a
        single array, ``static``. Otherwise ``compute_spectra`` returns a tuple,
        ``(static, deriv)``.

        The shapes of ``static`` and ``deriv`` depend on the nature of the object
        passed to ``stations``:

        - If ``stations`` is an instance of :py:class:`~pyprop8.ListOfReceivers`,
          ``static`` will have shape
          ``(source.nsources, receivers.nstations, nlos)``, where
          ``source.nsources`` is the number of moment tensor/source vector pairs
          specified within the ``source`` object, ``receivers.nstations`` is the
          total number of receivers, and ``nlos`` is the number of lines-of-sight
          for which evaluation was requested. ``deriv`` will have shape
          ``(source.nsources, receivers.nstations,derivatives.nderivs,nlos)``
          where ``derivatives.nderivs`` is the total number of derivative
          components requested within the :py:class:`~pyprop8.DerivativeSwitches`
          object.
        - If ``stations`` is an instance of
          :py:class:`~pyprop8.RegularlyDistributedReceivers`, ``seis`` will
          have shape ``(source.nsources, receivers.nr, receivers.nphi, nlos)``,
          where ``receivers.nr`` and ``receivers.nphi`` are the number of grid
          points in the radial and azimuthal directions, respectively.
          ``deriv`` will have shape
          ``(source.nsources, receivers.nr, receivers.nphi, derivatives.nderiv, nlos)``.

        In all cases, if ``squeeze_outputs=True`` (default), then
        :py:func:`numpy.squeeze` will be called, discarding dimensions with only
        one entry.
    """
    if derivatives is None:
        do_derivatives = False
    else:
        if derivatives.nderivs == 0:
            # Nothing actually turned on...
            do_derivatives = False
        else:
            do_derivatives = True
    spectra = compute_spectra(
        structure,
        source,
        stations,
        np.array([0.0], dtype="complex128"),
        derivatives=derivatives,
        show_progress=False,
        squeeze_outputs=False,
        **kwargs
    )
    if do_derivatives:
        spectra, d_spectra = spectra

    # Output will have some numerical noise in complex domain, but this should not be significant...
    assert (
        np.abs(np.imag(spectra)) / np.abs(spectra)
    ).max() < 1e-5, "Static field should be effectively real"
    spectra = np.real(spectra)
    if do_derivatives:
        d_spectra = np.real(d_spectra)
    if los_vector is not None:
        nlos = len(los_vector.shape)
        if nlos == 1:
            eslos = ("i", "")
        elif nlos == 2:
            eslos = ("ij", "j")
        else:
            raise ValueError("los_vector should be one- or two-dimensional")
        if type(stations) is ListOfReceivers:
            es = "ric,srcw,%s->sr%sw" % eslos
            esd = "ric,srdcw,%s->srd%sw" % eslos
            rotator = np.zeros([stations.nstations, 3, 3])
            rotator[:, 0, 0] = np.cos(stations.pp)
            rotator[:, 0, 1] = -np.sin(stations.pp)
            rotator[:, 1, 0] = np.sin(stations.pp)
            rotator[:, 1, 1] = np.cos(stations.pp)
            rotator[:, 2, 2] = 1
        elif type(stations) is RegularlyDistributedReceivers:
            es = "rpic,srpcw,%s->srp%sw" % eslos
            esd = "rpic,srpdcw,%s->srpd%sw" % eslos
            rotator = np.zeros([stations.nr, stations.nphi, 3, 3])
            phi = np.tile(stations.pp, stations.nr).reshape(stations.nr, stations.nphi)
            rotator[:, :, 0, 0] = np.cos(phi)
            rotator[:, :, 0, 1] = -np.sin(phi)
            rotator[:, :, 1, 0] = np.sin(phi)
            rotator[:, :, 1, 1] = np.cos(phi)
            rotator[:, :, 2, 2] = 1
        else:
            raise ValueError(
                "Unrecognised receiver object, type: %s" % (type(stations))
            )
        los_vector = los_vector / np.linalg.norm(los_vector, axis=0)
        # print(es,rotator.shape,spectra.shape,los_vector.shape)
        spectra = np.einsum(es, rotator, spectra, los_vector)
        if do_derivatives:
            d_spectra = np.einsum(esd, rotator, d_spectra, los_vector)
    spectra = spectra.reshape(spectra.shape[:-1])
    if do_derivatives:
        d_spectra = d_spectra.reshape(d_spectra.shape[:-1])
    if squeeze_outputs:
        spectra = spectra.squeeze()
        if do_derivatives:
            d_spectra = d_spectra.squeeze()
    if derivatives is None:
        return spectra
    else:
        return spectra, d_spectra


class DerivativeSwitches:
    def __init__(
        self,
        moment_tensor=False,
        force=False,
        r=False,
        phi=False,
        x=False,
        y=False,
        depth=False,
        time=False,
        thickness=False,
        structure=None,
    ):
        """
        Object to specify the set of derivatives that are sought.

        :param bool moment_tensor: Compute derivatives wrt six independent
           components of the moment tensor.
        :param bool force: Compute derivatives wrt three components of the force
           vector.
        :param bool r: Compute derivatives wrt source-receiver distance.
        :param bool phi: Compute derivatives wrt source-receiver azimuth.
        :param bool x: Compute derivatives wrt x (east-west) location of source.
        :param bool y: Compute derivatives wrt y (north-south) location of source.
        :param bool depth: Compute derivatives wrt source depth.
        :param bool time: Compute derivatives wrt event time.
        :param bool thickness: Compute derivatives wrt layer thicknesses
        :param LayeredStructureModel or None structure: Current model (only
           required when layer-thickness derivatives are sought).
        """
        self.moment_tensor = moment_tensor
        self.force = force
        self.r = r
        self.phi = phi
        self.x = x
        self.y = y
        self.depth = depth
        self.time = time
        self.thickness = thickness
        self.structure = structure

    @property
    def nderivs(self):
        n = 0
        if self.moment_tensor:
            n += 6
        if self.force:
            n += 3
        if self.r:
            n += 1
        if self.phi:
            n += 1
        if self.x:
            n += 1
        if self.y:
            n += 1
        if self.depth:
            n += 1
        if self.time:
            n += 1
        if self.thickness:
            try:
                n += (
                    self.structure.nlayers - 1
                )  # We don't want derivatives wrt the infinite layer
            except AttributeError:
                raise ValueError(
                    "DerivativeSwitches object requires knowledge of earth model to enable structure derivatives. Pass `structure=<model>` at creation or set `.structure` attribute."
                )
        return n

    @property
    def i_mt(self):
        if not self.moment_tensor:
            return None
        i = 0
        return i

    @property
    def i_f(self):
        if not self.force:
            return None
        i = 0
        if self.moment_tensor:
            i += 6
        return i

    @property
    def i_r(self):
        if not self.r:
            return None
        i = 0
        if self.moment_tensor:
            i += 6
        if self.force:
            i += 3
        return i

    @property
    def i_phi(self):
        if not self.phi:
            return None
        i = 0
        if self.moment_tensor:
            i += 6
        if self.force:
            i += 3
        if self.r:
            i += 1
        return i

    @property
    def i_x(self):
        if not self.x:
            return None
        i = 0
        if self.moment_tensor:
            i += 6
        if self.force:
            i += 3
        if self.r:
            i += 1
        if self.phi:
            i += 1
        return i

    @property
    def i_y(self):
        if not self.y:
            return None
        i = 0
        if self.moment_tensor:
            i += 6
        if self.force:
            i += 3
        if self.r:
            i += 1
        if self.phi:
            i += 1
        if self.x:
            i += 1
        return i

    @property
    def i_dep(self):
        if not self.depth:
            return None
        i = 0
        if self.moment_tensor:
            i += 6
        if self.force:
            i += 3
        if self.r:
            i += 1
        if self.phi:
            i += 1
        if self.x:
            i += 1
        if self.y:
            i += 1
        return i

    @property
    def i_time(self):
        if not self.time:
            return None
        i = 0
        if self.moment_tensor:
            i += 6
        if self.force:
            i += 3
        if self.r:
            i += 1
        if self.phi:
            i += 1
        if self.x:
            i += 1
        if self.y:
            i += 1
        if self.depth:
            i += 1
        return i

    @property
    def i_thickness(self):
        if not self.thickness:
            return None
        i = 0
        if self.moment_tensor:
            i += 6
        if self.force:
            i += 3
        if self.r:
            i += 1
        if self.phi:
            i += 1
        if self.x:
            i += 1
        if self.y:
            i += 1
        if self.depth:
            i += 1
        if self.time:
            i += 1
        return i


##################################
### Boundary condition vectors ###
##################################
def freeSurfaceBoundary(nk, sh=False):
    if sh:
        m = np.zeros([nk, 2, 1], dtype="complex128")
    else:
        m = np.zeros([nk, 6, 1], dtype="complex128")
    m[:, 0, 0] = 1
    return scm.ScaledMatrixStack(m)


def oceanFloorBoundary(depth, omega, k, sigma, rho, sh=False):
    nk = k.shape[0]
    if sh:
        m = np.zeros([nk, 2, 1], dtype="complex128")
        m[:, 0, 0] = 1
    else:
        zsig = np.lib.scimath.sqrt(k**2 - rho * omega**2 / sigma)
        t = np.exp(-2 * depth * zsig)
        m = np.zeros([nk, 6, 1], dtype="complex128")
        m[:, 0, 0] = 1 + t
        if omega != 0:
            m[:, 3, 0] = -rho * omega**2 * (1 - t) / zsig
    return scm.ScaledMatrixStack(m)


def oceanFloorBoundary_deriv(depth, omega, k, sigma, rho, sh=False):
    nk = k.shape[0]
    if sh:
        m = np.zeros([nk, 2, 1], dtype="complex128")
    else:
        zsig = np.lib.scimath.sqrt(k**2 - rho * omega**2 / sigma)
        t = np.exp(-2 * depth * zsig)
        m = np.zeros([nk, 6, 1], dtype="complex128")
        m[:, 0, 0] = -2 * t * zsig
        if omega != 0:
            m[:, 3, 0] = -2 * rho * t * omega**2
    return scm.ScaledMatrixStack(m)


def underlyingHalfspaceBoundary(omega, k, sigma, mu, rho, sh=False):
    nk = k.shape[0]

    zmu = np.lib.scimath.sqrt(k**2 - rho * omega**2 / mu)
    if sh:
        m = np.zeros([nk, 2, 1], dtype="complex128")
        m[:, 0, 0] = 1
        m[:, 1, 0] = mu * zmu
    else:
        zsig = np.lib.scimath.sqrt(k**2 - rho * omega**2 / sigma)
        xi = np.zeros_like(zsig)
        xi[k == 0] = np.sqrt(mu / sigma)
        xi[k > 0] = (rho * omega**2 / sigma - k[k > 0] ** 2 * (1 + mu / sigma)) / (
            k[k > 0] ** 2 + zsig[k > 0] * zmu[k > 0]
        )
        m = np.zeros([nk, 6, 1], dtype="complex128")
        m[:, 0, 0] = xi / mu
        m[:, 1, 0] = 2 * k * (xi + 0.5)
        m[:, 2, 0] = -zsig
        m[:, 3, 0] = zmu
        m[:, 4, 0] = -2 * k * (xi + 0.5)
        m[:, 5, 0] = rho * omega**2 - 4 * k**2 * mu * (xi + 1)
    return scm.ScaledMatrixStack(m)


def sourceVector(MT, F, k, sigma, mu):
    nk = k.shape[0]
    s = np.zeros([nk, 4, 5], dtype="complex128")
    s2 = np.zeros([nk, 2, 5], dtype="complex128")
    s[:, 0, 2] = MT[2, 2] / sigma
    s[:, 2, 2] = -F[2]
    s[:, 3, 2] = (
        0.5 * k * (MT[0, 0] + MT[1, 1]) - k * (sigma - 2 * mu) * MT[2, 2] / sigma
    )
    s2[:, 1, 2] = 0.5 * k * (MT[0, 1] - MT[1, 0])
    for sgn in [-1, 1]:
        s[:, 1, 2 + sgn] = 0.5 * (sgn * MT[0, 2] - 1j * MT[1, 2]) / mu
        s[:, 2, 2 + sgn] = sgn * 0.5 * k * (MT[0, 2] - MT[2, 0]) + 0.5 * 1j * k * (
            MT[2, 1] - MT[1, 2]
        )
        s[:, 3, 2 + sgn] = 0.5 * (-sgn * F[0] + 1j * F[1])
        s[:, 3, 2 + 2 * sgn] = 0.25 * k * (
            MT[1, 1] - MT[0, 0]
        ) + sgn * 0.25 * 1j * k * (MT[0, 1] + MT[1, 0])
        s2[:, 0, 2 + sgn] = 0.5 * (-sgn * MT[1, 2] - 1j * MT[0, 2]) / mu
        s2[:, 1, 2 + sgn] = 0.5 * (sgn * F[1] + 1j * F[0])
        s2[:, 1, 2 + 2 * sgn] = 0.25 * k * (
            MT[0, 1] + MT[1, 0]
        ) - sgn * 0.25 * 1j * k * (MT[1, 1] - MT[0, 0])
    return scm.ScaledMatrixStack(s), scm.ScaledMatrixStack(s2)


def sourceVector_ddep(MT, F, omega, k, sigma, mu, rho):
    lam = sigma - 2 * mu
    gamma = mu * (3 * lam + 2 * mu) / (lam + 2 * mu)
    nk = k.shape[0]
    s = np.zeros([nk, 4, 5], dtype="complex128")
    s2 = np.zeros([nk, 2, 5], dtype="complex128")
    s[:, 0, 2] = F[2] / sigma
    s[:, 1, 2] = (
        -k
        * (sigma * (MT[0, 0] + MT[1, 1]) - 2 * (lam + mu) * MT[2, 2])
        / (2 * mu * sigma)
    )
    s[:, 2, 2] = (
        -0.5 * k**2 * (MT[0, 0] + MT[1, 1])
        + (k**2 * lam + rho * omega**2) * MT[2, 2] / sigma
    )
    s[:, 3, 2] = -k * lam * F[2] / sigma
    s2[:, 0, 2] = k * (-MT[0, 1] + MT[1, 0]) / (2 * mu)
    for sgn in [-1, 1]:
        s[:, 0, 2 + sgn] = (
            k
            * (
                (lam + mu) * (-sgn * MT[0, 2] + 1j * MT[1, 2])
                + mu * (sgn * MT[2, 0] - 1j * MT[2, 1])
            )
            / (2 * mu * sigma)
        )
        s[:, 1, 2 + sgn] = (sgn * F[0] - 1j * F[1]) / (2 * mu)
        s[:, 2, 2 + sgn] = 0.5 * k * (sgn * F[0] - 1j * F[1])
        s[:, 3, 2 + sgn] = (
            -sgn * mu * k**2 * (sigma - 2 * mu) * MT[2, 0]
            + (k**2 * mu * (2 * mu - 3 * sigma) + rho * sigma * omega**2)
            * (sgn * MT[2, 0] - 1j * MT[1, 2])
            - 1j * k**2 * mu * (2 * mu - sigma) * MT[2, 1]
        ) / (2 * mu * sigma)
        # s[:,3,2+sgn] = (k**2 * lam*(-sgn*MT[2,0]+1j*MT[2,1])+(sgn*MT[0,2]-1j*MT[1,2])*(k**2 * (lam*mu - (gamma+mu)*sigma+rho*sigma*omega**2))/mu)/(2*sigma)
        s[:, 1, 2 + 2 * sgn] = k * (MT[0, 0] - MT[1, 1]) / (4 * mu) - sgn * 1j * k * (
            MT[0, 1] + MT[1, 0]
        ) / (4 * mu)
        s[:, 2, 2 + 2 * sgn] = 0.25 * k**2 * (
            MT[0, 0] - MT[1, 1]
        ) - 0.25 * sgn * 1j * k**2 * (MT[0, 1] + MT[1, 0])
        s2[:, 0, 2 + sgn] = (-sgn * F[1] - 1j * F[0]) / (2 * mu)
        s2[:, 1, 2 + sgn] = (
            (k**2 * mu - rho * omega**2)
            * (sgn * MT[1, 2] + 1j * MT[0, 2])
            / (2 * mu)
        )
        s2[:, 0, 2 + 2 * sgn] = -k * (MT[0, 1] + MT[1, 0]) / (4 * mu) + sgn * 1j * k * (
            MT[1, 1] - MT[0, 0]
        ) / (4 * mu)
    return scm.ScaledMatrixStack(s), scm.ScaledMatrixStack(s2)


###################
### Propagation ###
###################


def exphyp(x):
    a = np.real(x)
    b = np.imag(x)
    sgn = np.sign(a)
    t = np.exp(-2 * sgn * a)
    return (
        0.5 * np.cos(b) * (1 + t) + 0.5j * np.sin(b) * sgn * (1 - t),
        0.5 * np.cos(b) * sgn * (1 - t) + 0.5j * np.sin(b) * (1 + t),
        sgn * a,
    )


def propagate_zerofreq(k, dz, sigma, mu, rho, m2=None, m4=None, m6=None, inplace=True):
    nk = k.shape[0]
    c, s, scale = exphyp(dz * k)
    # Terms that don't change under h->-h
    if m2 is not None:
        M = np.zeros((nk, 2, 2), dtype="complex128")
        M[:, 0, 0] = c
        M[:, 0, 1] = s / (mu * k)
        M[:, 1, 0] = mu * k * s
        M[:, 1, 1] = c
        if inplace:
            out = m2
        else:
            out = None
        m2r = scm.ScaledMatrixStack(M, scale.copy()).matmul(m2, out=out)
        del M
    else:
        m2r = None
    if m4 is not None:
        exphap = np.zeros([nk, 4, 4], dtype="complex128")
        exphap[:, 0, 0] = c
        exphap[:, 0, 1] = dz * s * rho * (sigma - mu) / (2 * sigma * mu)
        exphap[:, 0, 2] = (
            rho * (c * dz * k * (mu - sigma) + s * (mu + sigma)) / (2 * k * mu * sigma)
        )
        exphap[:, 0, 3] = -s
        exphap[:, 1, 1] = c
        exphap[:, 1, 2] = -s
        exphap[:, 2, 1] = -s
        exphap[:, 2, 2] = c
        exphap[:, 3, 0] = -s
        exphap[:, 3, 1] = (
            rho * (c * dz * k * (mu - sigma) - s * (mu + sigma)) / (2 * k * mu * sigma)
        )
        exphap[:, 3, 2] = dz * s * rho * (sigma - mu) / (2 * sigma * mu)
        exphap[:, 3, 3] = c
        M = scm.ScaledMatrixStack(exphap, scale.copy())
        del exphap
        Z = np.zeros([nk, 4, 4], dtype="complex128")
        rtrho = np.sqrt(rho)
        Z[:, 0, 0] = 1 / rtrho
        Z[:, 1, 3] = -1 / rtrho
        Z[:, 2, 2] = rtrho
        Z[:, 2, 3] = -2 * k * mu / rtrho
        Z[:, 3, 0] = 2 * k * mu / rtrho
        Z[:, 3, 1] = rtrho
        iZ = np.zeros([nk, 4, 4], dtype="complex128")
        iZ[:, 0, 0] = rtrho
        iZ[:, 1, 0] = -2 * k * mu / rtrho
        iZ[:, 1, 3] = 1 / rtrho
        iZ[:, 2, 1] = -2 * k * mu / rtrho
        iZ[:, 2, 2] = 1 / rtrho
        iZ[:, 3, 1] = -rtrho
        if inplace:
            out = m4
        else:
            out = None
        m4r = scm.ScaledMatrixStack(Z).matmul(
            M.matmul(scm.ScaledMatrixStack(iZ).matmul(m4, out=out), out=out), out=out
        )
        del Z, iZ, M
    else:
        m4r = None
    if m6 is not None:
        exphap = np.zeros([nk, 6, 6], dtype="complex128")
        exphap[:, 0, 0] = c**2
        exphap[:, 0, 1] = -c * s
        exphap[:, 0, 3] = -rho * c * s * (mu + sigma)
        exphap[:, 0, 4] = c * s
        exphap[:, 0, 5] = -(s**2)

        exphap[:, 1, 0] = -c * s
        exphap[:, 1, 1] = c**2
        exphap[:, 1, 3] = s**2 * rho * (mu + sigma)
        exphap[:, 1, 4] = -(s**2)
        exphap[:, 1, 5] = c * s

        exphap[:, 2, 0] = -rho * c * s * (mu + sigma)
        exphap[:, 2, 1] = s**2 * rho * (mu + sigma)
        exphap[:, 2, 3] = (s * rho * (mu + sigma)) ** 2
        exphap[:, 2, 4] = -(s**2) * rho * (mu + sigma)
        exphap[:, 2, 5] = rho * c * s * (mu + sigma)

        exphap[:, 4, 0] = c * s
        exphap[:, 4, 1] = -(s**2)
        exphap[:, 4, 3] = -(s**2) * rho * (mu + sigma)
        exphap[:, 4, 4] = c**2
        exphap[:, 4, 5] = -c * s

        exphap[:, 5, 0] = -(s**2)
        exphap[:, 5, 1] = c * s
        exphap[:, 5, 3] = rho * c * s * (mu + sigma)
        exphap[:, 5, 4] = -c * s
        exphap[:, 5, 5] = c**2

        exphap_noscale = np.zeros([nk, 6, 6], dtype="complex128")
        exphap_noscale[:, 0, 3] = -rho * dz * k * (mu - sigma)
        exphap_noscale[:, 2, 0] = rho * dz * k * (mu - sigma)
        exphap_noscale[:, 2, 2] = 2 * k * mu * sigma
        exphap_noscale[:, 2, 3] = -((rho * dz * k * (mu - sigma)) ** 2)
        exphap_noscale[:, 2, 5] = rho * dz * k * (mu - sigma)
        exphap_noscale[:, 3, 3] = 2 * k * mu * sigma
        exphap_noscale[:, 5, 3] = -rho * dz * k * (mu - sigma)
        M = scm.ScaledMatrixStack(exphap, 2 * scale.copy()) + scm.ScaledMatrixStack(
            exphap_noscale
        )

        Z = np.zeros([nk, 6, 6], dtype="complex128")
        Z[:, 0, 2] = -1 / (2 * k * mu * rho * sigma)
        Z[:, 1, 1] = 1
        Z[:, 1, 2] = -1 / (rho * sigma)
        Z[:, 2, 0] = 1
        Z[:, 3, 5] = 1
        Z[:, 4, 2] = 1 / (rho * sigma)
        Z[:, 4, 4] = 1
        Z[:, 5, 1] = -2 * k * mu
        Z[:, 5, 2] = 2 * k * mu / (rho * sigma)
        Z[:, 5, 3] = -rho
        Z[:, 5, 4] = 2 * k * mu

        iZ = np.zeros([nk, 6, 6], dtype="complex128")
        iZ[:, 0, 2] = 1
        iZ[:, 1, 0] = -2 * k * mu
        iZ[:, 1, 1] = 1
        iZ[:, 2, 0] = -rho
        iZ[:, 3, 0] = 2 * (mu * k) / (rho * sigma)
        iZ[:, 3, 1] = -1 / (rho * sigma)
        iZ[:, 3, 4] = 1 / (rho * sigma)
        iZ[:, 3, 5] = -1 / (2 * k * mu * rho * sigma)
        iZ[:, 4, 0] = 2 * k * mu
        iZ[:, 4, 4] = 1
        iZ[:, 5, 3] = 1

        if inplace:
            out = m6
        else:
            out = None
        m6r = scm.ScaledMatrixStack(Z).matmul(
            M.matmul(scm.ScaledMatrixStack(iZ).matmul(m6, out=out), out=out), out=out
        )
    else:
        m6r = None
    return m2r, m4r, m6r


def propagate_zerofreq_deriv(
    k, dz, sigma, mu, rho, m2=None, m4=None, m6=None, inplace=True
):
    nk = k.shape[0]
    c, s, scale = exphyp(dz * k)
    # Terms that don't change under h->-h
    if m2 is not None:
        M = np.zeros((nk, 2, 2), dtype="complex128")
        M[:, 0, 0] = k * s
        M[:, 0, 1] = c / mu
        M[:, 1, 0] = mu * k**2 * c
        M[:, 1, 1] = k * s
        if inplace:
            out = m2
        else:
            out = None
        m2r = scm.ScaledMatrixStack(M, scale.copy()).matmul(m2, out=out)
        del M
    else:
        m2r = None
    if m4 is not None:
        exphap = np.zeros([nk, 4, 4], dtype="complex128")
        exphap[:, 0, 0] = k * s
        exphap[:, 0, 1] = -((c * dz * k + s) * rho * (mu - sigma)) / (2 * mu * sigma)
        exphap[:, 0, 2] = (
            rho * (2 * c * mu + dz * k * s * (mu - sigma)) / (2 * mu * sigma)
        )
        exphap[:, 0, 3] = -c * k

        exphap[:, 1, 1] = k * s
        exphap[:, 1, 2] = -c * k

        exphap[:, 2, 1] = -c * k
        exphap[:, 2, 2] = k * s

        exphap[:, 3, 0] = -c * k
        exphap[:, 3, 1] = (
            rho * (dz * k * s * (mu - sigma) - 2 * c * sigma) / (2 * mu * sigma)
        )
        exphap[:, 3, 2] = -(c * dz * k + s) * rho * (mu - sigma) / (2 * mu * sigma)
        exphap[:, 3, 3] = k * s
        M = scm.ScaledMatrixStack(exphap, scale.copy())
        del exphap
        Z = np.zeros([nk, 4, 4], dtype="complex128")
        rtrho = np.sqrt(rho)
        Z[:, 0, 0] = 1 / rtrho
        Z[:, 1, 3] = -1 / rtrho
        Z[:, 2, 2] = rtrho
        Z[:, 2, 3] = -2 * k * mu / rtrho
        Z[:, 3, 0] = 2 * k * mu / rtrho
        Z[:, 3, 1] = rtrho
        iZ = np.zeros([nk, 4, 4], dtype="complex128")
        iZ[:, 0, 0] = rtrho
        iZ[:, 1, 0] = -2 * k * mu / rtrho
        iZ[:, 1, 3] = 1 / rtrho
        iZ[:, 2, 1] = -2 * k * mu / rtrho
        iZ[:, 2, 2] = 1 / rtrho
        iZ[:, 3, 1] = -rtrho
        if inplace:
            out = m4
        else:
            out = None
        m4r = scm.ScaledMatrixStack(Z).matmul(
            M.matmul(scm.ScaledMatrixStack(iZ).matmul(m4, out=out), out=out), out=out
        )
        del Z, iZ, M
    else:
        m4r = None
    if m6 is not None:
        exphap = np.zeros([nk, 6, 6], dtype="complex128")
        fac = rho * (mu + sigma) / (mu * sigma)
        exphap[:, 0, 0] = 2 * c * k * s
        exphap[:, 0, 1] = -2 * k * s**2
        exphap[:, 0, 3] = -fac * s**2
        exphap[:, 0, 4] = 2 * k * s**2
        exphap[:, 0, 5] = -2 * c * s * k

        exphap[:, 1, 0] = -2 * k * s**2
        exphap[:, 1, 1] = 2 * c * s * k
        exphap[:, 1, 3] = c * fac * s
        exphap[:, 1, 4] = -2 * c * k * s
        exphap[:, 1, 5] = 2 * k * s**2

        exphap[:, 2, 0] = -fac * s**2
        exphap[:, 2, 1] = c * fac * s
        exphap[:, 2, 3] = c * s * fac**2 / (2 * k)
        exphap[:, 2, 4] = -c * fac * s
        exphap[:, 2, 5] = fac * s**2

        exphap[:, 4, 0] = 2 * k * s**2
        exphap[:, 4, 1] = -2 * c * k * s
        exphap[:, 4, 3] = -c * fac * s
        exphap[:, 4, 4] = 2 * c * k * s
        exphap[:, 4, 5] = -2 * k * s**2

        exphap[:, 5, 0] = -2 * c * k * s
        exphap[:, 5, 1] = 2 * k * s**2
        exphap[:, 5, 3] = fac * s**2
        exphap[:, 5, 4] = -2 * k * s**2
        exphap[:, 5, 5] = 2 * c * k * s

        exphap_noscale = np.zeros([nk, 6, 6], dtype="complex128")
        exphap_noscale[:, 0, 1] = -k
        exphap_noscale[:, 0, 3] = -rho / sigma
        exphap_noscale[:, 0, 4] = k
        exphap_noscale[:, 1, 0] = -k
        exphap_noscale[:, 1, 5] = k
        exphap_noscale[:, 2, 0] = -rho / mu
        exphap_noscale[:, 2, 3] = -0.5 * dz * (fac * (mu - sigma) / (mu + sigma)) ** 2
        exphap_noscale[:, 2, 5] = rho / sigma
        exphap_noscale[:, 4, 0] = k
        exphap_noscale[:, 4, 5] = -k
        exphap_noscale[:, 5, 1] = k
        exphap_noscale[:, 5, 3] = rho / mu
        exphap_noscale[:, 5, 4] = -k
        M = scm.ScaledMatrixStack(exphap, 2 * scale.copy()) + scm.ScaledMatrixStack(
            exphap_noscale
        )

        Z = np.zeros([nk, 6, 6], dtype="complex128")
        Z[:, 0, 2] = -1 / rho
        Z[:, 1, 1] = 1
        Z[:, 1, 2] = -2 * k * mu / rho
        Z[:, 2, 0] = 1
        Z[:, 3, 5] = 1
        Z[:, 4, 2] = 2 * k * mu / rho
        Z[:, 4, 4] = 1
        Z[:, 5, 1] = -2 * k * mu
        Z[:, 5, 2] = 4 * k**2 * mu**2 / rho
        Z[:, 5, 3] = -rho
        Z[:, 5, 4] = 2 * k * mu

        iZ = np.zeros([nk, 6, 6], dtype="complex128")
        iZ[:, 0, 2] = 1
        iZ[:, 1, 0] = -2 * k * mu
        iZ[:, 1, 1] = 1
        iZ[:, 2, 0] = -rho
        iZ[:, 3, 0] = 4 * mu**2 * k**2 / rho
        iZ[:, 3, 1] = -2 * k * mu / rho
        iZ[:, 3, 4] = 2 * k * mu / rho
        iZ[:, 3, 5] = -1 / rho
        iZ[:, 4, 0] = 2 * k * mu
        iZ[:, 4, 4] = 1
        iZ[:, 5, 3] = 1

        if inplace:
            out = m6
        else:
            out = None
        m6r = scm.ScaledMatrixStack(Z).matmul(
            M.matmul(scm.ScaledMatrixStack(iZ).matmul(m6, out=out), out=out), out=out
        )
    else:
        m6r = None
    return m2r, m4r, m6r


def propagate(omega, k, dz, sigma, mu, rho, m2=None, m4=None, m6=None, inplace=True):
    # Propagate the systems in m2/m4/m6 through layer.
    if mu == 0:
        raise NotImplementedError(
            "Propagation through fluid layer not currently implemented. If you have an ocean layer, check that your receivers are placed at or below the sea floor."
        )
    if np.any(k == 0):
        raise ValueError("propagate does not handle k==0.")
    if omega == 0:  # Special handler for zero-frequency system
        return propagate_zerofreq(k, dz, sigma, mu, rho, m2, m4, m6, inplace)
    nk = k.shape[0]
    if m4 is not None or m6 is not None:
        zsig = np.lib.scimath.sqrt(k**2 - rho * omega**2 / sigma)
        csig, ssig, scalesig = exphyp(dz * zsig)
    zmu = np.lib.scimath.sqrt(k**2 - rho * omega**2 / mu)
    cmu, smu, scalemu = exphyp(dz * zmu)
    if m2 is not None:
        M = np.zeros((nk, 2, 2), dtype="complex128")
        M[:, 0, 0] = cmu
        M[:, 0, 1] = smu / (mu * zmu)
        M[:, 1, 0] = mu * zmu * smu
        M[:, 1, 1] = cmu
        if inplace:
            out = m2
        else:
            out = None
        m2r = scm.ScaledMatrixStack(M, scalemu.copy()).matmul(m2, out=out)
        del M
    else:
        m2r = None
    if m4 is not None:
        exphap_s = np.zeros([nk, 4, 4], dtype="complex128")
        exphap_s[:, 0, 0] = csig
        exphap_s[:, 0, 1] = csig * k / omega**2
        exphap_s[:, 0, 2] = -ssig * zsig / omega**2
        exphap_s[:, 2, 0] = -ssig * omega**2 / zsig
        exphap_s[:, 2, 1] = -k * ssig / zsig
        exphap_s[:, 2, 2] = csig
        exphap_s[:, 3, 0] = -k * ssig / zsig
        exphap_s[:, 3, 1] = -(k**2) * ssig / (zsig * omega**2)
        exphap_s[:, 3, 2] = k * csig / omega**2
        M = scm.ScaledMatrixStack(exphap_s, scalesig.copy())
        del exphap_s  # Don't need explicit reference; reference in M still exists.

        exphap_m = np.zeros([nk, 4, 4], dtype="complex128")
        exphap_m[:, 0, 1] = -k * cmu / omega**2
        exphap_m[:, 0, 2] = k**2 * smu / (zmu * omega**2)
        exphap_m[:, 0, 3] = -k * smu / zmu
        exphap_m[:, 1, 1] = cmu
        exphap_m[:, 1, 2] = -k * smu / zmu
        exphap_m[:, 1, 3] = smu * omega**2 / zmu
        exphap_m[:, 3, 1] = smu * zmu / omega**2
        exphap_m[:, 3, 2] = -k * cmu / omega**2
        exphap_m[:, 3, 3] = cmu

        M += scm.ScaledMatrixStack(exphap_m, scalemu.copy())
        del exphap_m

        rtrho = np.sqrt(rho)

        Z = np.zeros([nk, 4, 4], dtype="complex128")
        Z[:, 0, 0] = 1 / rtrho
        Z[:, 1, 3] = -1 / rtrho
        Z[:, 2, 2] = rtrho
        Z[:, 2, 3] = -2 * mu * k / rtrho
        Z[:, 3, 0] = 2 * mu * k / rtrho
        Z[:, 3, 1] = rtrho

        iZ = np.zeros([nk, 4, 4], dtype="complex128")
        iZ[:, 0, 0] = rtrho
        iZ[:, 1, 0] = -2 * mu * k / rtrho
        iZ[:, 1, 3] = 1 / rtrho
        iZ[:, 2, 1] = -2 * mu * k / rtrho
        iZ[:, 2, 2] = 1 / rtrho
        iZ[:, 3, 1] = -rtrho
        if inplace:
            out = m4
        else:
            out = None
        m4r = scm.ScaledMatrixStack(Z).matmul(
            M.matmul(scm.ScaledMatrixStack(iZ).matmul(m4, out=out), out=out), out=out
        )
        del Z, iZ, M
    else:
        m4r = None
    if m6 is not None:
        xiprod = zsig * zmu / k**2
        Pc = cmu * csig
        Ps = smu * ssig
        X1 = cmu * ssig
        X2 = csig * smu

        # Split matrix into term containing cosh/sinh products (which need scaling by exp(scale)) and the rest.
        M1 = np.zeros([nk, 6, 6], dtype="complex128")

        M1[:, 0, 0] = Pc
        M1[:, 0, 1] = -X2
        M1[:, 0, 2] = X2
        M1[:, 0, 3] = -X2 + xiprod * X1
        M1[:, 0, 4] = X2
        M1[:, 0, 5] = -Ps

        M1[:, 1, 0] = -X1
        M1[:, 1, 1] = Ps
        M1[:, 1, 2] = -Ps
        M1[:, 1, 3] = Ps - Pc * xiprod
        M1[:, 1, 4] = -Ps
        M1[:, 1, 5] = X2

        M1[:, 2, 0] = -X1 + xiprod * X2
        M1[:, 2, 1] = Ps - Pc * xiprod
        M1[:, 2, 2] = -Ps + Pc * xiprod
        M1[:, 2, 3] = -2 * Pc * xiprod + Ps * (1 + xiprod**2)
        M1[:, 2, 4] = -Ps + Pc * xiprod
        M1[:, 2, 5] = X2 - X1 * xiprod

        M1[:, 3, 0] = X1
        M1[:, 3, 1] = -Ps
        M1[:, 3, 2] = Ps
        M1[:, 3, 3] = -Ps + Pc * xiprod
        M1[:, 3, 4] = Ps
        M1[:, 3, 5] = -X2

        M1[:, 4, 0] = X1
        M1[:, 4, 1] = -Ps
        M1[:, 4, 2] = Ps
        M1[:, 4, 3] = -Ps + Pc * xiprod
        M1[:, 4, 4] = Ps
        M1[:, 4, 5] = -X2

        M1[:, 5, 0] = -Ps
        M1[:, 5, 1] = X1
        M1[:, 5, 2] = -X1
        M1[:, 5, 3] = X1 - X2 * xiprod
        M1[:, 5, 4] = -X1
        M1[:, 5, 5] = Pc
        M = scm.ScaledMatrixStack(M1, scalemu + scalesig)
        del M1

        M2 = np.zeros([nk, 6, 6], dtype="complex128")
        M2[:, 1, 1] = xiprod
        M2[:, 1, 3] = xiprod
        M2[:, 2, 1] = xiprod
        M2[:, 2, 3] = 2 * xiprod
        M2[:, 2, 4] = -xiprod
        M2[:, 4, 3] = -xiprod
        M2[:, 4, 4] = xiprod
        M += scm.ScaledMatrixStack(M2)
        del M2

        Z = np.zeros([nk, 6, 6], dtype="complex128")
        Z[:, 0, 2] = -(k**2) / (rho * omega**2)
        Z[:, 1, 1] = k
        Z[:, 1, 2] = -2 * k**3 * mu / (rho * omega**2)
        Z[:, 2, 0] = zsig
        Z[:, 3, 5] = zmu
        Z[:, 4, 2] = 2 * k**3 * mu / (rho * omega**2)
        Z[:, 4, 4] = k
        Z[:, 5, 1] = -2 * k**2 * mu
        Z[:, 5, 2] = 4 * k**4 * mu**2 / (rho * omega**2)
        Z[:, 5, 3] = -rho * omega**2
        Z[:, 5, 4] = 2 * k**2 * mu

        iZ = np.zeros([nk, 6, 6], dtype="complex128")
        iZ[:, 0, 2] = 1 / zsig
        iZ[:, 1, 0] = -2 * k**2 * mu / (zsig * zmu)
        iZ[:, 1, 1] = k / (zsig * zmu)
        iZ[:, 2, 0] = -rho * omega**2 / (zsig * zmu)
        iZ[:, 3, 0] = 4 * k**4 * mu**2 / (rho * omega**2 * zsig * zmu)
        iZ[:, 3, 1] = -2 * k**3 * mu / (rho * omega**2 * zsig * zmu)
        iZ[:, 3, 4] = 2 * k**3 * mu / (rho * omega**2 * zsig * zmu)
        iZ[:, 3, 5] = -(k**2) / (rho * omega**2 * zsig * zmu)
        iZ[:, 4, 0] = 2 * k**2 * mu / (zsig * zmu)
        iZ[:, 4, 4] = k / (zsig * zmu)
        iZ[:, 5, 3] = 1 / zmu
        if inplace:
            out = m6
        else:
            out = None
        m6r = scm.ScaledMatrixStack(Z).matmul(
            M.matmul(scm.ScaledMatrixStack(iZ).matmul(m6, out=out), out=out), out=out
        )
    else:
        m6r = None
    return m2r, m4r, m6r


def propagate_deriv(
    omega, k, dz, sigma, mu, rho, m2=None, m4=None, m6=None, inplace=True
):
    if np.any(k == 0):
        raise ValueError("propagate_deriv does not handle k==0.")
    if omega == 0:  # Special handler for zero-frequency system
        return propagate_zerofreq_deriv(k, dz, sigma, mu, rho, m2, m4, m6, inplace)
    nk = k.shape[0]
    if m4 is not None or m6 is not None:
        zsig = np.lib.scimath.sqrt(k**2 - rho * omega**2 / sigma)
        csig, ssig, scalesig = exphyp(dz * zsig)
    zmu = np.lib.scimath.sqrt(k**2 - rho * omega**2 / mu)
    cmu, smu, scalemu = exphyp(dz * zmu)
    if m2 is not None:
        M = np.zeros((nk, 2, 2), dtype="complex128")
        M[:, 0, 0] = zmu * smu
        M[:, 0, 1] = cmu / mu
        M[:, 1, 0] = mu * cmu * zmu**2
        M[:, 1, 1] = zmu * smu
        if inplace:
            out = m2
        else:
            out = None
        m2r = scm.ScaledMatrixStack(M, scalemu.copy()).matmul(m2, out=out)
        del M
    else:
        m2r = None
    if m4 is not None:
        exphap_s = np.zeros([nk, 4, 4], dtype="complex128")
        exphap_s[:, 0, 0] = ssig * zsig
        exphap_s[:, 0, 1] = k * ssig * zsig / omega**2
        exphap_s[:, 0, 2] = -csig * (zsig / omega) ** 2
        exphap_s[:, 2, 0] = -(omega**2) * csig
        exphap_s[:, 2, 1] = -k * csig
        exphap_s[:, 2, 2] = ssig * zsig
        exphap_s[:, 3, 0] = -k * csig
        exphap_s[:, 3, 1] = -((k / omega) ** 2) * csig
        exphap_s[:, 3, 2] = k * ssig * zsig / omega**2
        M = scm.ScaledMatrixStack(exphap_s, scalesig.copy())
        del exphap_s

        exphap_m = np.zeros([nk, 4, 4], dtype="complex128")
        exphap_m[:, 0, 1] = -k * smu * zmu / omega**2
        exphap_m[:, 0, 2] = (k / omega) ** 2 * cmu
        exphap_m[:, 0, 3] = -k * cmu
        exphap_m[:, 1, 1] = smu * zmu
        exphap_m[:, 1, 2] = -k * cmu
        exphap_m[:, 1, 3] = omega**2 * cmu
        exphap_m[:, 3, 1] = cmu * (zmu / omega) ** 2
        exphap_m[:, 3, 2] = -k * zmu * smu / omega**2
        exphap_m[:, 3, 3] = smu * zmu
        M += scm.ScaledMatrixStack(exphap_m, scalemu.copy())
        del exphap_m
        rtrho = np.sqrt(rho)
        Z = np.zeros([nk, 4, 4], dtype="complex128")
        Z[:, 0, 0] = 1 / rtrho
        Z[:, 1, 3] = -1 / rtrho
        Z[:, 2, 2] = rtrho
        Z[:, 2, 3] = -2 * mu * k / rtrho
        Z[:, 3, 0] = 2 * mu * k / rtrho
        Z[:, 3, 1] = rtrho

        iZ = np.zeros([nk, 4, 4], dtype="complex128")
        iZ[:, 0, 0] = rtrho
        iZ[:, 1, 0] = -2 * mu * k / rtrho
        iZ[:, 1, 3] = 1 / rtrho
        iZ[:, 2, 1] = -2 * mu * k / rtrho
        iZ[:, 2, 2] = 1 / rtrho
        iZ[:, 3, 1] = -rtrho
        if inplace:
            out = m4
        else:
            out = None
        m4r = scm.ScaledMatrixStack(Z).matmul(
            M.matmul(scm.ScaledMatrixStack(iZ).matmul(m4, out=out), out=out), out=out
        )
        del Z, iZ, M
    else:
        m4r = None
    if m6 is not None:
        Pc = cmu * csig
        Ps = smu * ssig
        X1 = cmu * ssig
        X2 = csig * smu
        M = np.zeros([nk, 6, 6], dtype="complex128")
        M[:, 0, 0] = X2 * zmu + X1 * zsig
        M[:, 0, 1] = -Pc - Ps * zsig / zmu
        M[:, 0, 2] = Pc + Ps * zsig / zmu
        M[:, 0, 3] = -Pc / sigma - Ps * zsig / (zmu * mu)
        M[:, 0, 4] = Pc + Ps * zsig / zmu
        M[:, 0, 5] = -zsig * (X1 + X2 * zsig / zmu)

        M[:, 1, 0] = -Pc - Ps * zmu / zsig
        M[:, 1, 1] = X2 / zmu + X1 / zsig
        M[:, 1, 2] = -X2 / zmu - X1 / zsig
        M[:, 1, 3] = X2 / (mu * zmu) + X1 / (sigma * zsig)
        M[:, 1, 4] = -X2 / zmu - X1 / zsig
        M[:, 1, 5] = Pc + Ps * zsig / zmu

        M[:, 2, 0] = -Pc / mu - Ps * zmu / (sigma * zsig)
        M[:, 2, 1] = X2 / (mu * zmu) + X1 / (sigma * zsig)
        M[:, 2, 2] = -X2 / (mu * zmu) - X1 / (sigma * zsig)
        M[:, 2, 3] = (
            (k**2 * (mu - sigma) + rho * omega**2) * X1 * zmu
            + (k**2 * (sigma - mu) + rho * omega**2) * X2 * zsig
        ) / (mu * rho * sigma * omega**2 * zmu * zsig)
        M[:, 2, 4] = -X2 / (mu * zmu) - X1 / (sigma * zsig)
        M[:, 2, 5] = Pc / sigma + Ps * zsig / (mu * zmu)

        M[:, 3, 0] = Pc + Ps * zmu / zsig
        M[:, 3, 1] = -X2 / zmu - X1 / zsig
        M[:, 3, 2] = X2 / zmu + X1 / zsig
        M[:, 3, 3] = -X2 / (mu * zmu) - X1 / (sigma * zsig)
        M[:, 3, 4] = X2 / zmu + X1 / zsig
        M[:, 3, 5] = -Pc - Ps * zsig / zmu

        M[:, 4, 0] = Pc + Ps * zmu / zsig
        M[:, 4, 1] = -X2 / zmu - X1 / zsig
        M[:, 4, 2] = X2 / zmu + X1 / zsig
        M[:, 4, 3] = -X2 / (mu * zmu) - X1 / (sigma * zsig)
        M[:, 4, 4] = X2 / zmu + X1 / zsig
        M[:, 4, 5] = -Pc - Ps * zsig / zmu

        M[:, 5, 0] = zmu * (-X2 - X1 * zmu / zsig)
        M[:, 5, 1] = Pc + Ps * zmu / zsig
        M[:, 5, 2] = -Pc - Ps * zmu / zsig
        M[:, 5, 3] = Pc / mu + Ps * zmu / (sigma * zsig)
        M[:, 5, 4] = -Pc - Ps * zmu / zsig
        M[:, 5, 5] = X2 * zmu + X1 * zsig
        M = scm.ScaledMatrixStack(M, scalemu + scalesig)
        Z = np.zeros([nk, 6, 6], dtype="complex128")
        Z[:, 0, 2] = -1
        Z[:, 1, 1] = k
        Z[:, 1, 2] = -2 * k * mu
        Z[:, 2, 0] = 1
        Z[:, 3, 5] = 1
        Z[:, 4, 2] = 2 * k * mu
        Z[:, 4, 4] = k
        Z[:, 5, 1] = -2 * k**2 * mu
        Z[:, 5, 2] = 4 * k**2 * mu**2
        Z[:, 5, 3] = -rho * omega**2
        Z[:, 5, 4] = 2 * k**2 * mu
        iZ = np.zeros([nk, 6, 6], dtype="complex128")
        iZ[:, 0, 2] = 1
        iZ[:, 1, 0] = -2 * mu * k**2
        iZ[:, 1, 1] = k
        iZ[:, 2, 0] = -rho * omega**2
        iZ[:, 3, 0] = 4 * k**2 * mu**2
        iZ[:, 3, 1] = -2 * k * mu
        iZ[:, 3, 4] = 2 * k * mu
        iZ[:, 3, 5] = -1
        iZ[:, 4, 0] = 2 * mu * k**2
        iZ[:, 4, 4] = k
        iZ[:, 5, 3] = 1
        if inplace:
            out = m6
        else:
            out = None
        m6r = scm.ScaledMatrixStack(Z).matmul(
            M.matmul(scm.ScaledMatrixStack(iZ).matmul(m6, out=out), out=out), out=out
        )
    else:
        m6r = None
    return m2r, m4r, m6r


def makeN(s):
    m = s.M
    N = np.zeros([s.nStack, 4, 4], dtype="complex128")
    #
    # R = np.zeros([4,4,6])
    # R[0,0,1] = -1
    # R[0,1,2] = -1
    # R[0,3,0] = 1
    # R[1,0,3] = -1
    # R[1,1,4] = -1
    # R[1,2,0] = -1
    # R[2,1,5] = -1
    # R[2,2,1] = -1
    # R[2,3,3] = -1
    # R[3,0,5] = 1
    # R[3,2,2] = -1
    # R[3,3,4] = -1
    N[:, 0, 0] = -m[:, 1, 0]
    N[:, 0, 1] = -m[:, 2, 0]
    N[:, 0, 3] = m[:, 0, 0]
    N[:, 1, 0] = -m[:, 3, 0]
    N[:, 1, 1] = -m[:, 4, 0]
    N[:, 1, 2] = -m[:, 0, 0]
    N[:, 2, 1] = -m[:, 5, 0]
    N[:, 2, 2] = -m[:, 1, 0]
    N[:, 2, 3] = -m[:, 3, 0]
    N[:, 3, 0] = m[:, 5, 0]
    N[:, 3, 2] = -m[:, 2, 0]
    N[:, 3, 3] = -m[:, 4, 0]
    return scm.ScaledMatrixStack(N, s.scale.copy())


def makeDelta(scm1, scm2, sh=False):
    m1 = scm1.M
    m2 = scm2.M
    if not scm1.nStack == scm2.nStack:
        raise ValueError("Dimension mismatch")
    m = np.zeros([scm1.nStack, 1, 1], dtype="complex128")
    if sh:
        m[:, 0, 0] = m1[:, 0, 0] * m2[:, 1, 0] - m1[:, 1, 0] * m2[:, 0, 0]
    else:
        m[:, 0, 0] = (
            m1[:, 0, 0] * m2[:, 5, 0]
            - m1[:, 1, 0] * m2[:, 4, 0]
            + m1[:, 2, 0] * m2[:, 3, 0]
            + m1[:, 3, 0] * m2[:, 2, 0]
            - m1[:, 4, 0] * m2[:, 1, 0]
            + m1[:, 5, 0] * m2[:, 0, 0]
        )
    return scm.ScaledMatrixStack(m, scm1.scale + scm2.scale)<|MERGE_RESOLUTION|>--- conflicted
+++ resolved
@@ -1776,10 +1776,16 @@
         stf = np.zeros(ww.shape[0], dtype="complex128")
         for i, w in enumerate(ww):
             stf[i] = source_time_function(w)
-<<<<<<< HEAD
         spectra = np.einsum(ess, spectra, stf)
         if do_derivatives:
             d_spectra = np.einsum(essd, d_spectra, stf)
+    if source.time != 0:  # Time shift
+        tshift = np.zeros(ww.shape[0], dtype="complex128")
+        for i, w in enumerate(ww):
+            tshift[i] = np.exp(-1j * w * source.time)
+        spectra = np.einsum(ess, spectra, tshift)
+        if do_derivatives:
+            d_spectra = np.einsum(essd, d_spectra, tshift)
     # if kind == 'displacement':
     # Fourier integration -- transform without 1/(i w) and then integrate
     stencil = np.tril(np.full([nt, nt + npad], dt, dtype="float64"))
@@ -1788,24 +1794,6 @@
     stencil[0, 0] = 0
     seis = (nt + npad) * delta_omega * np.fft.irfft(spectra, nt + npad) / (2 * np.pi)
     seis = np.einsum(est, stencil, seis, np.exp(alpha * tt))
-=======
-        spectra = np.einsum(ess,spectra,stf)
-        if do_derivatives: d_spectra = np.einsum(essd,d_spectra,stf)
-    if source.time!=0: #Time shift
-        tshift = np.zeros(ww.shape[0],dtype='complex128')
-        for i,w in enumerate(ww):
-            tshift[i] = np.exp(-1j*w*source.time)
-        spectra = np.einsum(ess,spectra,tshift)
-        if do_derivatives: d_spectra = np.einsum(essd,d_spectra,tshift)
-    #if kind == 'displacement':
-        # Fourier integration -- transform without 1/(i w) and then integrate
-    stencil = np.tril(np.full([nt,nt+npad],dt,dtype='float64'))
-    stencil[np.arange(nt),np.arange(nt)] *= 0.5
-    stencil[:,0] *= 0.5
-    stencil[0,0] = 0
-    seis = (nt+npad)*delta_omega*np.fft.irfft(spectra,nt+npad)/(2*np.pi)
-    seis = np.einsum(est,stencil,seis,np.exp(alpha*tt))
->>>>>>> a1fe81fb
     if do_derivatives:
         deriv = (
             (nt + npad) * delta_omega * np.fft.irfft(d_spectra, nt + npad) / (2 * np.pi)
