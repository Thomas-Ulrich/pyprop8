--- conflicted
+++ resolved
@@ -19,23 +19,13 @@
     uxx[wp] = (uex[wp]-1/uex[wp])/(2*uxx[wp])
     return uu*uxx
 
-<<<<<<< HEAD
-def stf_boxcar(omega,tw):
-    '''Boxcar source time function with unit amplitude and width tw'''
-    uxx = np.ones(omega.shape,dtype='complex128')
-    uex=np.ones_like(uxx)
-    wp = omega!=0
-    uxx[wp] = 1j*omega[wp]*tw/2
-    uex[wp] = np.exp(uxx[wp])
-    uxx[wp] = (uex[wp]-1/uex[wp])/(2*uxx[wp])
-    return uxx
-=======
+
 def stf_cosine(omega,thalf):
     return np.pi**2*np.sin(omega*thalf)/(omega*thalf*(np.pi**2 - (omega*thalf)**2))
 
 def stf_boxcar(omega,thalf):
     return np.sin(omega*thalf)/(omega*thalf)
->>>>>>> a35b048a
+
 
 def clp_filter(w,w0,w1):
     '''Cosine low-pass filter'''
