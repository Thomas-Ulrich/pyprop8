--- conflicted
+++ resolved
@@ -311,12 +311,7 @@
         self.pp = np.linspace(self.phimin,self.phimax,self.nphi)
         if self.degrees: self.pp = np.deg2rad(self.pp)
     def as_xy(self):
-<<<<<<< HEAD
-        self.generate_rphi(self.x0,self.y0)
-        if self.rr is None or self.pp is None: self.generate_rphi()
-=======
         if self.rr is None or self.pp is None: self.generate_rphi(self.x0,self.y0)
->>>>>>> 4bf9b511
         return (self.x0+np.outer(self.rr,np.cos(self.pp))),(self.y0+np.outer(self.rr,np.sin(self.pp)))
     @property
     def nDim(self):
@@ -342,11 +337,7 @@
         self.xx = xx
         self.yy = yy
         self.depth = depth
-<<<<<<< HEAD
-        self.nr = len(xx) # Replaced `self.nr = None' with this (MS 4-4-21)
-=======
         self.nr = self.xx.shape[0]
->>>>>>> 4bf9b511
         self.pp = None
         self.rr = None
         self.geometry = geometry
